--- conflicted
+++ resolved
@@ -607,7 +607,11 @@
         # create a policy to associate with the role
         self.prep_policy('ec2rolepolicy')
 
-<<<<<<< HEAD
+        # attempt to get a list of roles before any exist
+        no_roles = self.client.list_ec2_roles()
+        # doing so should succeed and return None
+        assert (no_roles is None)
+
         # test binding by AMI ID (the old way, to ensure backward compatibility)
         self.client.create_ec2_role('foo',
                                     'ami-notarealami',
@@ -626,15 +630,6 @@
         # test binding by instance profile ARN
         self.client.create_ec2_role('qux',
                                     bound_iam_instance_profile_arn='arn:aws:iam::123456789012:instance-profile/mockprofile',
-=======
-        # attempt to get a list of roles before any exist
-        no_roles = self.client.list_ec2_roles()
-        # doing so should succeed and return None
-        assert (no_roles is None)
-
-        # TODO test parameters of role creation more thoroughly
-        self.client.create_ec2_role('foo', 'ami-notarealami',
->>>>>>> f01a0f7b
                                     policies='ec2rolepolicy')
 
         roles = self.client.list_ec2_roles()
