from __future__ import unicode_literals

import json
from base64 import b64encode

try:
    import hcl

    has_hcl_parser = True
except ImportError:
    has_hcl_parser = False
import requests

from hvac import aws_utils
from hvac import exceptions

try:
    from urlparse import urljoin
except ImportError:
    from urllib.parse import urljoin


class Client(object):
    def __init__(self, url='http://localhost:8200', token=None,
                 cert=None, verify=True, timeout=30, proxies=None,
                 allow_redirects=True, session=None):

        if not session:
            session = requests.Session()
        self.allow_redirects = allow_redirects
        self.session = session
        self.token = token

        self._url = url
        self._kwargs = {
            'cert': cert,
            'verify': verify,
            'timeout': timeout,
            'proxies': proxies,
        }

    def read(self, path, wrap_ttl=None):
        """
        GET /<path>
        """
        try:
            return self._get('/v1/{0}'.format(path), wrap_ttl=wrap_ttl).json()
        except exceptions.InvalidPath:
            return None

    def list(self, path):
        """
        GET /<path>?list=true
        """
        try:
            payload = {
                'list': True
            }
            return self._get('/v1/{}'.format(path), params=payload).json()
        except exceptions.InvalidPath:
            return None

    def write(self, path, wrap_ttl=None, **kwargs):
        """
        POST /<path>
        """
        response = self._post('/v1/{0}'.format(path), json=kwargs, wrap_ttl=wrap_ttl)

        if response.status_code == 200:
            return response.json()

    def delete(self, path):
        """
        DELETE /<path>
        """
        self._delete('/v1/{0}'.format(path))

    def unwrap(self, token):
        """
        GET /cubbyhole/response
        X-Vault-Token: <token>
        """
        path = "cubbyhole/response"
        _token = self.token
        try:
            self.token = token
            return json.loads(self.read(path)['data']['response'])
        finally:
            self.token = _token

    def is_initialized(self):
        """
        GET /sys/init
        """
        return self._get('/v1/sys/init').json()['initialized']

    def initialize(self, secret_shares=5, secret_threshold=3, pgp_keys=None):
        """
        PUT /sys/init
        """
        params = {
            'secret_shares': secret_shares,
            'secret_threshold': secret_threshold,
        }

        if pgp_keys:
            if len(pgp_keys) != secret_shares:
                raise ValueError('Length of pgp_keys must equal secret shares')

            params['pgp_keys'] = pgp_keys

        return self._put('/v1/sys/init', json=params).json()

    @property
    def seal_status(self):
        """
        GET /sys/seal-status
        """
        return self._get('/v1/sys/seal-status').json()

    def is_sealed(self):
        return self.seal_status['sealed']

    def seal(self):
        """
        PUT /sys/seal
        """
        self._put('/v1/sys/seal')

    def unseal_reset(self):
        """
        PUT /sys/unseal
        """
        params = {
            'reset': True,
        }
        return self._put('/v1/sys/unseal', json=params).json()

    def unseal(self, key):
        """
         PUT /sys/unseal
         """
        params = {
            'key': key,
        }

        return self._put('/v1/sys/unseal', json=params).json()

    def unseal_multi(self, keys):
        result = None

        for key in keys:
            result = self.unseal(key)
            if not result['sealed']:
                break

        return result

    @property
    def key_status(self):
        """
        GET /sys/key-status
        """
        return self._get('/v1/sys/key-status').json()

    def rotate(self):
        """
        PUT /sys/rotate
        """
        self._put('/v1/sys/rotate')

    @property
    def rekey_status(self):
        """
        GET /sys/rekey/init
        """
        return self._get('/v1/sys/rekey/init').json()

    def start_rekey(self, secret_shares=5, secret_threshold=3, pgp_keys=None,
                    backup=False):
        """
        PUT /sys/rekey/init
        """
        params = {
            'secret_shares': secret_shares,
            'secret_threshold': secret_threshold,
        }

        if pgp_keys:
            if len(pgp_keys) != secret_shares:
                raise ValueError('Length of pgp_keys must equal secret shares')

            params['pgp_keys'] = pgp_keys
            params['backup'] = backup

        resp = self._put('/v1/sys/rekey/init', json=params)
        if resp.text:
            return resp.json()

    def cancel_rekey(self):
        """
        DELETE /sys/rekey/init
        """
        self._delete('/v1/sys/rekey/init')

    def rekey(self, key, nonce=None):
        """
        PUT /sys/rekey/update
        """
        params = {
            'key': key,
        }

        if nonce:
            params['nonce'] = nonce

        return self._put('/v1/sys/rekey/update', json=params).json()

    def rekey_multi(self, keys, nonce=None):
        result = None

        for key in keys:
            result = self.rekey(key, nonce=nonce)
            if result.get('complete'):
                break

        return result

    def get_backed_up_keys(self):
        """
        GET /sys/rekey/backup
        """
        return self._get('/v1/sys/rekey/backup').json()

    @property
    def ha_status(self):
        """
        GET /sys/leader
        """
        return self._get('/v1/sys/leader').json()

    def renew_secret(self, lease_id, increment=None):
        """
        PUT /sys/leases/renew
        """
        params = {
            'lease_id': lease_id,
            'increment': increment,
        }
        return self._put('/v1/sys/leases/renew', json=params).json()

    def revoke_secret(self, lease_id):
        """
        PUT /sys/revoke/<lease id>
        """
        self._put('/v1/sys/revoke/{0}'.format(lease_id))

    def revoke_secret_prefix(self, path_prefix):
        """
        PUT /sys/revoke-prefix/<path prefix>
        """
        self._put('/v1/sys/revoke-prefix/{0}'.format(path_prefix))

    def revoke_self_token(self):
        """
        PUT /auth/token/revoke-self
        """
        self._put('/v1/auth/token/revoke-self')

    def list_secret_backends(self):
        """
        GET /sys/mounts
        """
        return self._get('/v1/sys/mounts').json()

    def enable_secret_backend(self, backend_type, description=None, mount_point=None, config=None):
        """
        POST /sys/auth/<mount point>
        """
        if not mount_point:
            mount_point = backend_type

        params = {
            'type': backend_type,
            'description': description,
            'config': config,
        }

        self._post('/v1/sys/mounts/{0}'.format(mount_point), json=params)

    def tune_secret_backend(self, backend_type, mount_point=None, default_lease_ttl=None, max_lease_ttl=None):
        """
        POST /sys/mounts/<mount point>/tune
        """

        if not mount_point:
            mount_point = backend_type

        params = {
            'default_lease_ttl': default_lease_ttl,
            'max_lease_ttl': max_lease_ttl
        }

        self._post('/v1/sys/mounts/{0}/tune'.format(mount_point), json=params)

    def get_secret_backend_tuning(self, backend_type, mount_point=None):
        """
        GET /sys/mounts/<mount point>/tune
        """
        if not mount_point:
            mount_point = backend_type

        return self._get('/v1/sys/mounts/{0}/tune'.format(mount_point)).json()

    def disable_secret_backend(self, mount_point):
        """
        DELETE /sys/mounts/<mount point>
        """
        self._delete('/v1/sys/mounts/{0}'.format(mount_point))

    def remount_secret_backend(self, from_mount_point, to_mount_point):
        """
        POST /sys/remount
        """
        params = {
            'from': from_mount_point,
            'to': to_mount_point,
        }

        self._post('/v1/sys/remount', json=params)

    def list_policies(self):
        """
        GET /sys/policy
        """
        return self._get('/v1/sys/policy').json()['policies']

    def get_policy(self, name, parse=False):
        """
        GET /sys/policy/<name>
        """
        try:
            policy = self._get('/v1/sys/policy/{0}'.format(name)).json()['rules']
            if parse:
                if not has_hcl_parser:
                    raise ImportError('pyhcl is required for policy parsing')

                policy = hcl.loads(policy)

            return policy
        except exceptions.InvalidPath:
            return None

    def set_policy(self, name, rules):
        """
        PUT /sys/policy/<name>
        """

        if isinstance(rules, dict):
            rules = json.dumps(rules)

        params = {
            'rules': rules,
        }

        self._put('/v1/sys/policy/{0}'.format(name), json=params)

    def delete_policy(self, name):
        """
        DELETE /sys/policy/<name>
        """
        self._delete('/v1/sys/policy/{0}'.format(name))

    def list_audit_backends(self):
        """
        GET /sys/audit
        """
        return self._get('/v1/sys/audit').json()

    def enable_audit_backend(self, backend_type, description=None, options=None, name=None):
        """
        POST /sys/audit/<name>
        """
        if not name:
            name = backend_type

        params = {
            'type': backend_type,
            'description': description,
            'options': options,
        }

        self._post('/v1/sys/audit/{0}'.format(name), json=params)

    def disable_audit_backend(self, name):
        """
        DELETE /sys/audit/<name>
        """
        self._delete('/v1/sys/audit/{0}'.format(name))

    def audit_hash(self, name, input):
        """
        POST /sys/audit-hash
        """
        params = {
            'input': input,
        }
        return self._post('/v1/sys/audit-hash/{0}'.format(name), json=params).json()

    def create_token(self, role=None, token_id=None, policies=None, meta=None,
                     no_parent=False, lease=None, display_name=None,
                     num_uses=None, no_default_policy=False,
                     ttl=None, orphan=False, wrap_ttl=None, renewable=None,
                     explicit_max_ttl=None, period=None):
        """
        POST /auth/token/create
        POST /auth/token/create/<role>
        POST /auth/token/create-orphan
        """
        params = {
            'id': token_id,
            'policies': policies,
            'meta': meta,
            'no_parent': no_parent,
            'display_name': display_name,
            'num_uses': num_uses,
            'no_default_policy': no_default_policy,
            'renewable': renewable
        }

        if lease:
            params['lease'] = lease
        else:
            params['ttl'] = ttl
            params['explicit_max_ttl'] = explicit_max_ttl

        if explicit_max_ttl:
            params['explicit_max_ttl'] = explicit_max_ttl

        if period:
            params['period'] = period

        if orphan:
            return self._post('/v1/auth/token/create-orphan', json=params, wrap_ttl=wrap_ttl).json()
        elif role:
            return self._post('/v1/auth/token/create/{0}'.format(role), json=params, wrap_ttl=wrap_ttl).json()
        else:
            return self._post('/v1/auth/token/create', json=params, wrap_ttl=wrap_ttl).json()

    def lookup_token(self, token=None, accessor=False, wrap_ttl=None):
        """
        GET /auth/token/lookup/<token>
        GET /auth/token/lookup-accessor/<token-accessor>
        GET /auth/token/lookup-self
        """
        token_param = {
            'token': token,
        }
        accessor_param = {
            'accessor': token,
        }
        if token:
            if accessor:
                path = '/v1/auth/token/lookup-accessor'
                return self._post(path, json=accessor_param, wrap_ttl=wrap_ttl).json()
            else:
                path = '/v1/auth/token/lookup'
                return self._post(path, json=token_param).json()
        else:
            path = '/v1/auth/token/lookup-self'
            return self._get(path, wrap_ttl=wrap_ttl).json()

    def revoke_token(self, token, orphan=False, accessor=False):
        """
        POST /auth/token/revoke
        POST /auth/token/revoke-orphan
        POST /auth/token/revoke-accessor
        """
        if accessor and orphan:
            msg = "revoke_token does not support 'orphan' and 'accessor' flags together"
            raise exceptions.InvalidRequest(msg)
        elif accessor:
            params = {'accessor': token}
            self._post('/v1/auth/token/revoke-accessor', json=params)
        elif orphan:
            params = {'token': token}
            self._post('/v1/auth/token/revoke-orphan', json=params)
        else:
            params = {'token': token}
            self._post('/v1/auth/token/revoke', json=params)

    def revoke_token_prefix(self, prefix):
        """
        POST /auth/token/revoke-prefix/<prefix>
        """
        self._post('/v1/auth/token/revoke-prefix/{0}'.format(prefix))

    def renew_token(self, token=None, increment=None, wrap_ttl=None):
        """
        POST /auth/token/renew/<token>
        POST /auth/token/renew-self
        """
        params = {
            'increment': increment,
        }

        if token:
            path = '/v1/auth/token/renew/{0}'.format(token)
            return self._post(path, json=params, wrap_ttl=wrap_ttl).json()
        else:
            return self._post('/v1/auth/token/renew-self', json=params, wrap_ttl=wrap_ttl).json()

    def create_token_role(self, role,
                          allowed_policies=None, disallowed_policies=None,
                          orphan=None, period=None, renewable=None,
                          path_suffix=None, explicit_max_ttl=None):
        """
        POST /auth/token/roles/<role>
        """
        params = {
            'allowed_policies': allowed_policies,
            'disallowed_policies': disallowed_policies,
            'orphan': orphan,
            'period': period,
            'renewable': renewable,
            'path_suffix': path_suffix,
            'explicit_max_ttl': explicit_max_ttl
        }
        return self._post('/v1/auth/token/roles/{0}'.format(role), json=params)

    def token_role(self, role):
        """
        Returns the named token role.
        """
        return self.read('auth/token/roles/{0}'.format(role))

    def delete_token_role(self, role):
        """
        Deletes the named token role.
        """
        return self.delete('auth/token/roles/{0}'.format(role))

    def list_token_roles(self):
        """
        GET /auth/token/roles?list=true
        """
        return self.list('auth/token/roles')

    def logout(self, revoke_token=False):
        """
        Clears the token used for authentication, optionally revoking it before doing so
        """
        if revoke_token:
            self.revoke_self_token()

        self.token = None

    def is_authenticated(self):
        """
        Helper method which returns the authentication status of the client
        """
        if not self.token:
            return False

        try:
            self.lookup_token()
            return True
        except exceptions.Forbidden:
            return False
        except exceptions.InvalidPath:
            return False
        except exceptions.InvalidRequest:
            return False

    def auth_app_id(self, app_id, user_id, mount_point='app-id', use_token=True):
        """
        POST /auth/<mount point>/login
        """
        params = {
            'app_id': app_id,
            'user_id': user_id,
        }

        return self.auth('/v1/auth/{0}/login'.format(mount_point), json=params, use_token=use_token)

    def auth_tls(self, mount_point='cert', use_token=True):
        """
        POST /auth/<mount point>/login
        """
        return self.auth('/v1/auth/{0}/login'.format(mount_point), use_token=use_token)

    def auth_userpass(self, username, password, mount_point='userpass', use_token=True, **kwargs):
        """
        POST /auth/<mount point>/login/<username>
        """
        params = {
            'password': password,
        }

        params.update(kwargs)

        return self.auth('/v1/auth/{0}/login/{1}'.format(mount_point, username), json=params, use_token=use_token)

    def auth_aws_iam(self, access_key, secret_key, session_token=None, header_value=None, mount_point='aws', role='', use_token=True):
        """
        POST /auth/<mount point>/login
        """
        request = requests.Request(
            method='POST',
            url='https://sts.amazonaws.com/',
            headers={'Content-Type': 'application/x-www-form-urlencoded; charset=utf-8', 'Host': 'sts.amazonaws.com'},
            data='Action=GetCallerIdentity&Version=2011-06-15',
        )

        if header_value:
            request.headers['X-Vault-AWS-IAM-Server-ID'] = header_value

        request = request.prepare()

        auth = aws_utils.SigV4Auth(access_key, secret_key, session_token)
        auth.add_auth(request)

        # https://github.com/hashicorp/vault/blob/master/builtin/credential/aws/cli.go
        headers = json.dumps({k: [request.headers[k]] for k in request.headers})
        params = {
            'iam_http_request_method': request.method,
            'iam_request_url': b64encode(request.url.encode('utf-8')).decode('utf-8'),
            'iam_request_headers': b64encode(headers.encode('utf-8')).decode('utf-8'),
            'iam_request_body': b64encode(request.body.encode('utf-8')).decode('utf-8'),
            'role': role,
        }

        return self.auth('/v1/auth/{0}/login'.format(mount_point), json=params, use_token=use_token)

    def auth_ec2(self, pkcs7, nonce=None, role=None, use_token=True, mount_point='aws-ec2'):
        """
        POST /auth/<mount point>/login
        :param pkcs7: str, PKCS#7 version of an AWS Instance Identity Document from the EC2 Metadata Service.
        :param nonce: str, optional nonce returned as part of the original authentication request. Not required if the
         backend has "allow_instance_migration" or "disallow_reauthentication" options turned on.
        :param role: str, identifier for the AWS auth backend role being requested
        :param use_token: bool, if True, uses the token in the response received from the auth request to set the "token"
         attribute on the current Client class instance.
        :param mount_point: str, The "path" the AWS auth backend was mounted on. Vault currently defaults to "aws".
         "aws-ec2" is the default argument for backwards comparability within this module.
        :return: dict, parsed JSON response from the auth POST request
        """
        params = {'pkcs7': pkcs7}
        if nonce:
            params['nonce'] = nonce
        if role:
            params['role'] = role

        return self.auth('/v1/auth/{0}/login'.format(mount_point), json=params, use_token=use_token)

    def create_userpass(self, username, password, policies, mount_point='userpass', **kwargs):
        """
        POST /auth/<mount point>/users/<username>
        """

        # Users can have more than 1 policy. It is easier for the user to pass in the
        # policies as a list so if they do, we need to convert to a , delimited string.
        if isinstance(policies, (list, set, tuple)):
            policies = ','.join(policies)

        params = {
            'password': password,
            'policies': policies
        }
        params.update(kwargs)

        return self._post('/v1/auth/{}/users/{}'.format(mount_point, username), json=params)

    def list_userpass(self, mount_point='userpass'):
        """
        GET /auth/<mount point>/users?list=true
        """
        try:
            return self._get('/v1/auth/{}/users'.format(mount_point), params={'list': True}).json()
        except exceptions.InvalidPath:
            return None

    def read_userpass(self, username, mount_point='userpass'):
        """
        GET /auth/<mount point>/users/<username>
        """
        return self._get('/v1/auth/{}/users/{}'.format(mount_point, username)).json()

    def update_userpass_policies(self, username, policies, mount_point='userpass'):
        """
        POST /auth/<mount point>/users/<username>/policies
        """
        # userpass can have more than 1 policy. It is easier for the user to pass in the
        # policies as a list so if they do, we need to convert to a , delimited string.
        if isinstance(policies, (list, set, tuple)):
            policies = ','.join(policies)

        params = {
            'policies': policies
        }

        return self._post('/v1/auth/{}/users/{}/policies'.format(mount_point, username), json=params)

    def update_userpass_password(self, username, password, mount_point='userpass'):
        """
        POST /auth/<mount point>/users/<username>/password
        """
        params = {
            'password': password
        }
        return self._post('/v1/auth/{}/users/{}/password'.format(mount_point, username), json=params)

    def delete_userpass(self, username, mount_point='userpass'):
        """
        DELETE /auth/<mount point>/users/<username>
        """
        return self._delete('/v1/auth/{}/users/{}'.format(mount_point, username))

    def create_app_id(self, app_id, policies, display_name=None, mount_point='app-id', **kwargs):
        """
        POST /auth/<mount point>/map/app-id/<app_id>
        """

        # app-id can have more than 1 policy. It is easier for the user to pass in the
        # policies as a list so if they do, we need to convert to a , delimited string.
        if isinstance(policies, (list, set, tuple)):
            policies = ','.join(policies)

        params = {
            'value': policies
        }

        # Only use the display_name if it has a value. Made it a named param for user
        # convienence instead of leaving it as part of the kwargs
        if display_name:
            params['display_name'] = display_name

        params.update(kwargs)

        return self._post('/v1/auth/{}/map/app-id/{}'.format(mount_point, app_id), json=params)

    def get_app_id(self, app_id, mount_point='app-id', wrap_ttl=None):
        """
        GET /auth/<mount_point>/map/app-id/<app_id>
        """
        path = '/v1/auth/{0}/map/app-id/{1}'.format(mount_point, app_id)
        return self._get(path, wrap_ttl=wrap_ttl).json()

    def delete_app_id(self, app_id, mount_point='app-id'):
        """
        DELETE /auth/<mount_point>/map/app-id/<app_id>
        """
        return self._delete('/v1/auth/{0}/map/app-id/{1}'.format(mount_point, app_id))

    def create_user_id(self, user_id, app_id, cidr_block=None, mount_point='app-id', **kwargs):
        """
        POST /auth/<mount point>/map/user-id/<user_id>
        """

        # user-id can be associated to more than 1 app-id (aka policy). It is easier for the user to
        # pass in the policies as a list so if they do, we need to convert to a , delimited string.
        if isinstance(app_id, (list, set, tuple)):
            app_id = ','.join(app_id)

        params = {
            'value': app_id
        }

        # Only use the cidr_block if it has a value. Made it a named param for user
        # convienence instead of leaving it as part of the kwargs
        if cidr_block:
            params['cidr_block'] = cidr_block

        params.update(kwargs)

        return self._post('/v1/auth/{}/map/user-id/{}'.format(mount_point, user_id), json=params)

    def get_user_id(self, user_id, mount_point='app-id', wrap_ttl=None):
        """
        GET /auth/<mount_point>/map/user-id/<user_id>
        """
        path = '/v1/auth/{0}/map/user-id/{1}'.format(mount_point, user_id)
        return self._get(path, wrap_ttl=wrap_ttl).json()

    def delete_user_id(self, user_id, mount_point='app-id'):
        """
        DELETE /auth/<mount_point>/map/user-id/<user_id>
        """
        return self._delete('/v1/auth/{0}/map/user-id/{1}'.format(mount_point, user_id))

    def create_vault_ec2_client_configuration(self, access_key, secret_key, endpoint=None, mount_point='aws-ec2'):
        """
        POST /auth/<mount_point>/config/client
        """
        params = {
            'access_key': access_key,
            'secret_key': secret_key
        }
        if endpoint is not None:
            params['endpoint'] = endpoint

        return self._post('/v1/auth/{0}/config/client'.format(mount_point), json=params)

    def get_vault_ec2_client_configuration(self, mount_point='aws-ec2'):
        """
        GET /auth/<mount_point>/config/client
        """
        return self._get('/v1/auth/{0}/config/client'.format(mount_point)).json()

    def delete_vault_ec2_client_configuration(self, mount_point='aws-ec2'):
        """
        DELETE /auth/<mount_point>/config/client
        """
        return self._delete('/v1/auth/{0}/config/client'.format(mount_point))

    def create_vault_ec2_certificate_configuration(self, cert_name, aws_public_cert, mount_point='aws-ec2'):
        """
        POST /auth/<mount_point>/config/certificate/<cert_name>
        """
        params = {
            'cert_name': cert_name,
            'aws_public_cert': aws_public_cert
        }
        return self._post('/v1/auth/{0}/config/certificate/{1}'.format(mount_point, cert_name), json=params)

    def get_vault_ec2_certificate_configuration(self, cert_name, mount_point='aws-ec2'):
        """
        GET /auth/<mount_point>/config/certificate/<cert_name>
        """
        return self._get('/v1/auth/{0}/config/certificate/{1}'.format(mount_point, cert_name)).json()

    def list_vault_ec2_certificate_configurations(self, mount_point='aws-ec2'):
        """
        GET /auth/<mount_point>/config/certificates?list=true
        """
        params = {'list': True}
        return self._get('/v1/auth/{0}/config/certificates'.format(mount_point), params=params).json()

    def create_ec2_role(self, role, bound_ami_id=None, bound_account_id=None, bound_iam_role_arn=None,
<<<<<<< HEAD
                        bound_iam_instance_profile_arn=None, bound_region=None, bound_vpc_id=None, bound_subnet_id=None,
                        role_tag=None, max_ttl=None, policies=None, allow_instance_migration=False,
                        disallow_reauthentication=False, mount_point='aws-ec2', **kwargs):
=======
                        bound_iam_instance_profile_arn=None, bound_ec2_instance_id=None, bound_region=None,
                        bound_vpc_id=None, bound_subnet_id=None, role_tag=None,  ttl=None, max_ttl=None, period=None,
                        policies=None, allow_instance_migration=False, disallow_reauthentication=False,
                        resolve_aws_unique_ids=None):
>>>>>>> 56ff566b
        """
        POST /auth/<mount_point>/role/<role>
        """
        params = {
            'role': role,
            'auth_type': 'ec2',
            'disallow_reauthentication': disallow_reauthentication,
            'allow_instance_migration': allow_instance_migration
        }

        if bound_ami_id is not None:
            params['bound_ami_id'] = bound_ami_id
        if bound_account_id is not None:
            params['bound_account_id'] = bound_account_id
        if bound_iam_role_arn is not None:
            params['bound_iam_role_arn'] = bound_iam_role_arn
        if bound_ec2_instance_id is not None:
            params['bound_iam_instance_profile_arn'] = bound_ec2_instance_id
        if bound_iam_instance_profile_arn is not None:
            params['bound_iam_instance_profile_arn'] = bound_iam_instance_profile_arn
        if bound_region is not None:
            params['bound_region'] = bound_region
        if bound_vpc_id is not None:
            params['bound_vpc_id'] = bound_vpc_id
        if bound_subnet_id is not None:
            params['bound_subnet_id'] = bound_subnet_id
        if role_tag is not None:
            params['role_tag'] = role_tag
        if ttl is not None:
            params['ttl'] = ttl
        else:
            params['ttl'] = 0
        if max_ttl is not None:
            params['max_ttl'] = max_ttl
        else:
            params['max_ttl'] = 0
        if period is not None:
            params['period'] = period
        else:
            params['period'] = 0
        if policies is not None:
            params['policies'] = policies
        if resolve_aws_unique_ids is not None:
            params['resolve_aws_unique_ids'] = resolve_aws_unique_ids

<<<<<<< HEAD
        params.update(**kwargs)
        return self._post('/v1/auth/{0}/role/{1}'.format(mount_point, role), json=params)
=======
        return self._post('/v1/auth/aws-ec2/role/{0}'.format(role), json=params)
>>>>>>> 56ff566b

    def get_ec2_role(self, role, mount_point='aws-ec2'):
        """
        GET /auth/<mount_point>/role/<role>
        """
        return self._get('/v1/auth/{0}/role/{1}'.format(mount_point, role)).json()

    def delete_ec2_role(self, role, mount_point='aws-ec2'):
        """
        DELETE /auth/<mount_point>/role/<role>
        """
        return self._delete('/v1/auth/{0}/role/{1}'.format(mount_point, role))

    def list_ec2_roles(self, mount_point='aws-ec2'):
        """
        GET /auth/<mount_point>/roles?list=true
        """
        try:
            return self._get('/v1/auth/{0}/roles'.format(mount_point), params={'list': True}).json()
        except exceptions.InvalidPath:
            return None

    def create_ec2_role_tag(self, role, policies=None, max_ttl=None, instance_id=None,
                            disallow_reauthentication=False, allow_instance_migration=False, mount_point='aws-ec2'):
        """
        POST /auth/<mount_point>/role/<role>/tag
        """
        params = {
            'role': role,
            'disallow_reauthentication': disallow_reauthentication,
            'allow_instance_migration': allow_instance_migration
        }

        if max_ttl is not None:
            params['max_ttl'] = max_ttl
        if policies is not None:
            params['policies'] = policies
        if instance_id is not None:
            params['instance_id'] = instance_id
        return self._post('/v1/auth/{0}/role/{1}/tag'.format(mount_point, role), json=params)

    def auth_ldap(self, username, password, mount_point='ldap', use_token=True, **kwargs):
        """
        POST /auth/<mount point>/login/<username>
        """
        params = {
            'password': password,
        }

        params.update(kwargs)

        return self.auth('/v1/auth/{0}/login/{1}'.format(mount_point, username), json=params, use_token=use_token)

    def auth_github(self, token, mount_point='github', use_token=True):
        """
        POST /auth/<mount point>/login
        """
        params = {
            'token': token,
        }

        return self.auth('/v1/auth/{0}/login'.format(mount_point), json=params, use_token=use_token)

    def auth_cubbyhole(self, token):
        """
        POST /v1/sys/wrapping/unwrap
        """
        self.token = token
        return self.auth('/v1/sys/wrapping/unwrap')

    def auth(self, url, use_token=True, **kwargs):
        response = self._post(url, **kwargs).json()

        if use_token:
            self.token = response['auth']['client_token']

        return response

    def list_auth_backends(self):
        """
        GET /sys/auth
        """
        return self._get('/v1/sys/auth').json()

    def enable_auth_backend(self, backend_type, description=None, mount_point=None):
        """
        POST /sys/auth/<mount point>
        """
        if not mount_point:
            mount_point = backend_type

        params = {
            'type': backend_type,
            'description': description,
        }

        self._post('/v1/sys/auth/{0}'.format(mount_point), json=params)

    def tune_auth_backend(self, backend_type, mount_point=None, default_lease_ttl=None, max_lease_ttl=None, description=None,
                          audit_non_hmac_request_keys=None, audit_non_hmac_response_keys=None, listing_visibility=None,
                          passthrough_request_headers=None):
        """
        POST /sys/auth/<mount point>/tune
        :param backend_type: str, Name of the auth backend to modify (e.g., token, approle, etc.)
        :param mount_point: str, The path the associated auth backend is mounted under.
        :param description: str, Specifies the description of the mount. This overrides the current stored value, if any.
        :param default_lease_ttl: int,
        :param max_lease_ttl: int,
        :param audit_non_hmac_request_keys: list, Specifies the comma-separated list of keys that will not be HMAC'd by
        audit devices in the request data object.
        :param audit_non_hmac_response_keys: list, Specifies the comma-separated list of keys that will not be HMAC'd
        by audit devices in the response data object.
        :param listing_visibility: str, Speficies whether to show this mount in the UI-specific listing endpoint.
        Valid values are "unauth" or "".
        :param passthrough_request_headers: list, Comma-separated list of headers to whitelist and pass from the request
        to the backend.
        :return: dict, The JSON response from Vault
        """
        if not mount_point:
            mount_point = backend_type
        # All parameters are optional for this method. Until/unless we include input validation, we simply loop over the
        # parameters and add which parameters are set.
        optional_parameters = [
            'default_lease_ttl',
            'max_lease_ttl',
            'description',
            'audit_non_hmac_request_keys',
            'audit_non_hmac_response_keys',
            'listing_visibility',
            'passthrough_request_headers',
        ]
        params = {}
        for optional_parameter in optional_parameters:
            if locals().get(optional_parameter) is not None:
                params[optional_parameter] = locals().get(optional_parameter)
        return self._post('/v1/sys/auth/{0}/tune'.format(mount_point), json=params)

    def get_auth_backend_tuning(self, backend_type, mount_point=None):
        """
        GET /sys/auth/<mount point>/tune
        :param backend_type: str, Name of the auth backend to modify (e.g., token, approle, etc.)
        :param mount_point: str, The path the associated auth backend is mounted under.
        :return: dict, The JSON response from Vault
        """
        if not mount_point:
            mount_point = backend_type

        return self._get('/v1/sys/auth/{0}/tune'.format(mount_point)).json()

    def disable_auth_backend(self, mount_point):
        """
        DELETE /sys/auth/<mount point>
        """
        self._delete('/v1/sys/auth/{0}'.format(mount_point))

    def create_role(self, role_name, mount_point='approle', **kwargs):
        """
        POST /auth/<mount_point>/role/<role name>
        """

        return self._post('/v1/auth/{0}/role/{1}'.format(mount_point, role_name), json=kwargs)

    def list_roles(self, mount_point='approle'):
        """
        GET /auth/<mount_point>/role
        """

        return self._get('/v1/auth/{0}/role?list=true'.format(mount_point)).json()

    def get_role_id(self, role_name, mount_point='approle'):
        """
        GET /auth/<mount_point>/role/<role name>/role-id
        """

        url = '/v1/auth/{0}/role/{1}/role-id'.format(mount_point, role_name)
        return self._get(url).json()['data']['role_id']

    def set_role_id(self, role_name, role_id, mount_point='approle'):
        """
        POST /auth/<mount_point>/role/<role name>/role-id
        """

        url = '/v1/auth/{0}/role/{1}/role-id'.format(mount_point, role_name)
        params = {
            'role_id': role_id
        }
        return self._post(url, json=params)

    def get_role(self, role_name, mount_point='approle'):
        """
        GET /auth/<mount_point>/role/<role name>
        """
        return self._get('/v1/auth/{0}/role/{1}'.format(mount_point, role_name)).json()

    def create_role_secret_id(self, role_name, meta=None, cidr_list=None, wrap_ttl=None, mount_point='approle'):
        """
        POST /auth/<mount_point>/role/<role name>/secret-id
        """

        url = '/v1/auth/{0}/role/{1}/secret-id'.format(mount_point, role_name)
        params = {}
        if meta is not None:
            params['metadata'] = json.dumps(meta)
        if cidr_list is not None:
            params['cidr_list'] = cidr_list
        return self._post(url, json=params, wrap_ttl=wrap_ttl).json()

    def get_role_secret_id(self, role_name, secret_id, mount_point='approle'):
        """
        POST /auth/<mount_point>/role/<role name>/secret-id/lookup
        """
        url = '/v1/auth/{0}/role/{1}/secret-id/lookup'.format(mount_point, role_name)
        params = {
            'secret_id': secret_id
        }
        return self._post(url, json=params).json()

    def list_role_secrets(self, role_name, mount_point='approle'):
        """
        GET /auth/<mount_point>/role/<role name>/secret-id?list=true
        """
        url = '/v1/auth/{0}/role/{1}/secret-id?list=true'.format(mount_point, role_name)
        return self._get(url).json()

    def get_role_secret_id_accessor(self, role_name, secret_id_accessor, mount_point='approle'):
        """
        POST /auth/<mount_point>/role/<role name>/secret-id-accessor/lookup
        """
        url = '/v1/auth/{0}/role/{1}/secret-id-accessor/lookup'.format(mount_point, role_name)
        params = {'secret_id_accessor': secret_id_accessor}
        return self._post(url, json=params).json()

    def delete_role_secret_id(self, role_name, secret_id, mount_point='approle'):
        """
        POST /auth/<mount_point>/role/<role name>/secret-id/destroy
        """
        url = '/v1/auth/{0}/role/{1}/secret-id/destroy'.format(mount_point, role_name)
        params = {
            'secret_id': secret_id
        }
        return self._post(url, json=params)

    def delete_role_secret_id_accessor(self, role_name, secret_id_accessor, mount_point='approle'):
        """
        DELETE /auth/<mount_point>/role/<role name>/secret-id/<secret_id_accessor>
        """
        url = '/v1/auth/{0}/role/{1}/secret-id-accessor/{2}'.format(mount_point, role_name, secret_id_accessor)
        return self._delete(url)

    def create_role_custom_secret_id(self, role_name, secret_id, meta=None, mount_point='approle'):
        """
        POST /auth/<mount_point>/role/<role name>/custom-secret-id
        """
        url = '/v1/auth/{0}/role/{1}/custom-secret-id'.format(mount_point, role_name)
        params = {
            'secret_id': secret_id
        }
        if meta is not None:
            params['meta'] = meta
        return self._post(url, json=params).json()

    def auth_approle(self, role_id, secret_id=None, mount_point='approle', use_token=True):
        """
        POST /auth/<mount_point>/login
        """
        params = {
            'role_id': role_id
        }
        if secret_id is not None:
            params['secret_id'] = secret_id

        return self.auth('/v1/auth/{0}/login'.format(mount_point), json=params, use_token=use_token)

    def transit_create_key(self, name, convergent_encryption=None, derived=None, exportable=None,
                           key_type=None, mount_point='transit'):
        """
        POST /<mount_point>/keys/<name>
        """
        url = '/v1/{0}/keys/{1}'.format(mount_point, name)
        params = {}
        if convergent_encryption is not None:
            params['convergent_encryption'] = convergent_encryption
        if derived is not None:
            params['derived'] = derived
        if exportable is not None:
            params['exportable'] = exportable
        if key_type is not None:
            params['type'] = key_type

        return self._post(url, json=params)

    def transit_read_key(self, name, mount_point='transit'):
        """
        GET /<mount_point>/keys/<name>
        """
        url = '/v1/{0}/keys/{1}'.format(mount_point, name)
        return self._get(url).json()

    def transit_list_keys(self, mount_point='transit'):
        """
        GET /<mount_point>/keys?list=true
        """
        url = '/v1/{0}/keys?list=true'.format(mount_point)
        return self._get(url).json()

    def transit_delete_key(self, name, mount_point='transit'):
        """
        DELETE /<mount_point>/keys/<name>
        """
        url = '/v1/{0}/keys/{1}'.format(mount_point, name)
        return self._delete(url)

    def transit_update_key(self, name, min_decryption_version=None, min_encryption_version=None, deletion_allowed=None,
                           mount_point='transit'):
        """
        POST /<mount_point>/keys/<name>/config
        """
        url = '/v1/{0}/keys/{1}/config'.format(mount_point, name)
        params = {}
        if min_decryption_version is not None:
            params['min_decryption_version'] = min_decryption_version
        if min_encryption_version is not None:
            params['min_encryption_version'] = min_encryption_version
        if deletion_allowed is not None:
            params['deletion_allowed'] = deletion_allowed

        return self._post(url, json=params)

    def transit_rotate_key(self, name, mount_point='transit'):
        """
        POST /<mount_point>/keys/<name>/rotate
        """
        url = '/v1/{0}/keys/{1}/rotate'.format(mount_point, name)
        return self._post(url)

    def transit_export_key(self, name, key_type, version=None, mount_point='transit'):
        """
        GET /<mount_point>/export/<key_type>/<name>(/<version>)
        """
        if version is not None:
            url = '/v1/{0}/export/{1}/{2}/{3}'.format(mount_point, key_type, name, version)
        else:
            url = '/v1/{0}/export/{1}/{2}'.format(mount_point, key_type, name)
        return self._get(url).json()

    def transit_encrypt_data(self, name, plaintext, context=None, key_version=None, nonce=None, batch_input=None,
                             key_type=None, convergent_encryption=None, mount_point='transit'):
        """
        POST /<mount_point>/encrypt/<name>
        """
        url = '/v1/{0}/encrypt/{1}'.format(mount_point, name)
        params = {
            'plaintext': plaintext
        }
        if context is not None:
            params['context'] = context
        if key_version is not None:
            params['key_version'] = key_version
        if nonce is not None:
            params['nonce'] = nonce
        if batch_input is not None:
            params['batch_input'] = batch_input
        if key_type is not None:
            params['type'] = key_type
        if convergent_encryption is not None:
            params['convergent_encryption'] = convergent_encryption

        return self._post(url, json=params).json()

    def transit_decrypt_data(self, name, ciphertext, context=None, nonce=None, batch_input=None, mount_point='transit'):
        """
        POST /<mount_point>/decrypt/<name>
        """
        url = '/v1/{0}/decrypt/{1}'.format(mount_point, name)
        params = {
            'ciphertext': ciphertext
        }
        if context is not None:
            params['context'] = context
        if nonce is not None:
            params['nonce'] = nonce
        if batch_input is not None:
            params['batch_input'] = batch_input

        return self._post(url, json=params).json()

    def transit_rewrap_data(self, name, ciphertext, context=None, key_version=None, nonce=None, batch_input=None,
                            mount_point='transit'):
        """
        POST /<mount_point>/rewrap/<name>
        """
        url = '/v1/{0}/rewrap/{1}'.format(mount_point, name)
        params = {
            'ciphertext': ciphertext
        }
        if context is not None:
            params['context'] = context
        if key_version is not None:
            params['key_version'] = key_version
        if nonce is not None:
            params['nonce'] = nonce
        if batch_input is not None:
            params['batch_input'] = batch_input

        return self._post(url, json=params).json()

    def transit_generate_data_key(self, name, key_type, context=None, nonce=None, bits=None, mount_point='transit'):
        """
        POST /<mount_point>/datakey/<type>/<name>
        """
        url = '/v1/{0}/datakey/{1}/{2}'.format(mount_point, key_type, name)
        params = {}
        if context is not None:
            params['context'] = context
        if nonce is not None:
            params['nonce'] = nonce
        if bits is not None:
            params['bits'] = bits

        return self._post(url, json=params).json()

    def transit_generate_rand_bytes(self, data_bytes=None, output_format=None, mount_point='transit'):
        """
        POST /<mount_point>/random(/<data_bytes>)
        """
        if data_bytes is not None:
            url = '/v1/{0}/random/{1}'.format(mount_point, data_bytes)
        else:
            url = '/v1/{0}/random'.format(mount_point)

        params = {}
        if output_format is not None:
            params["format"] = output_format

        return self._post(url, json=params).json()

    def transit_hash_data(self, hash_input, algorithm=None, output_format=None, mount_point='transit'):
        """
        POST /<mount_point>/hash(/<algorithm>)
        """
        if algorithm is not None:
            url = '/v1/{0}/hash/{1}'.format(mount_point, algorithm)
        else:
            url = '/v1/{0}/hash'.format(mount_point)

        params = {
            'input': hash_input
        }
        if output_format is not None:
            params['format'] = output_format

        return self._post(url, json=params).json()

    def transit_generate_hmac(self, name, hmac_input, key_version=None, algorithm=None, mount_point='transit'):
        """
        POST /<mount_point>/hmac/<name>(/<algorithm>)
        """
        if algorithm is not None:
            url = '/v1/{0}/hmac/{1}/{2}'.format(mount_point, name, algorithm)
        else:
            url = '/v1/{0}/hmac/{1}'.format(mount_point, name)
        params = {
            'input': hmac_input
        }
        if key_version is not None:
            params['key_version'] = key_version

        return self._post(url, json=params).json()

    def transit_sign_data(self, name, input_data, key_version=None, algorithm=None, context=None, prehashed=None,
                          mount_point='transit', signature_algorithm='pss'):
        """
        POST /<mount_point>/sign/<name>(/<algorithm>)
        """
        if algorithm is not None:
            url = '/v1/{0}/sign/{1}/{2}'.format(mount_point, name, algorithm)
        else:
            url = '/v1/{0}/sign/{1}'.format(mount_point, name)

        params = {
            'input': input_data
        }
        if key_version is not None:
            params['key_version'] = key_version
        if context is not None:
            params['context'] = context
        if prehashed is not None:
            params['prehashed'] = prehashed
        params['signature_algorithm'] = signature_algorithm

        return self._post(url, json=params).json()

    def transit_verify_signed_data(self, name, input_data, algorithm=None, signature=None, hmac=None, context=None,
                                   prehashed=None, mount_point='transit', signature_algorithm='pss'):
        """
        POST /<mount_point>/verify/<name>(/<algorithm>)
        """
        if algorithm is not None:
            url = '/v1/{0}/verify/{1}/{2}'.format(mount_point, name, algorithm)
        else:
            url = '/v1/{0}/verify/{1}'.format(mount_point, name)

        params = {
            'input': input_data
        }
        if signature is not None:
            params['signature'] = signature
        if hmac is not None:
            params['hmac'] = hmac
        if context is not None:
            params['context'] = context
        if prehashed is not None:
            params['prehashed'] = prehashed
        params['signature_algorithm'] = signature_algorithm

        return self._post(url, json=params).json()

    def close(self):
        """
        Close the underlying Requests session
        """
        self.session.close()

    def _get(self, url, **kwargs):
        return self.__request('get', url, **kwargs)

    def _post(self, url, **kwargs):
        return self.__request('post', url, **kwargs)

    def _put(self, url, **kwargs):
        return self.__request('put', url, **kwargs)

    def _delete(self, url, **kwargs):
        return self.__request('delete', url, **kwargs)

    def __request(self, method, url, headers=None, **kwargs):
        url = urljoin(self._url, url)

        if not headers:
            headers = {}

        if self.token:
            headers['X-Vault-Token'] = self.token

        wrap_ttl = kwargs.pop('wrap_ttl', None)
        if wrap_ttl:
            headers['X-Vault-Wrap-TTL'] = str(wrap_ttl)

        _kwargs = self._kwargs.copy()
        _kwargs.update(kwargs)

        response = self.session.request(method, url, headers=headers,
                                        allow_redirects=False, **_kwargs)

        # NOTE(ianunruh): workaround for https://github.com/ianunruh/hvac/issues/51
        while response.is_redirect and self.allow_redirects:
            url = urljoin(self._url, response.headers['Location'])
            response = self.session.request(method, url, headers=headers,
                                            allow_redirects=False, **_kwargs)

        if response.status_code >= 400 and response.status_code < 600:
            text = errors = None
            if response.headers.get('Content-Type') == 'application/json':
                errors = response.json().get('errors')
            if errors is None:
                text = response.text
            self.__raise_error(response.status_code, text, errors=errors)

        return response

    def __raise_error(self, status_code, message=None, errors=None):
        if status_code == 400:
            raise exceptions.InvalidRequest(message, errors=errors)
        elif status_code == 401:
            raise exceptions.Unauthorized(message, errors=errors)
        elif status_code == 403:
            raise exceptions.Forbidden(message, errors=errors)
        elif status_code == 404:
            raise exceptions.InvalidPath(message, errors=errors)
        elif status_code == 429:
            raise exceptions.RateLimitExceeded(message, errors=errors)
        elif status_code == 500:
            raise exceptions.InternalServerError(message, errors=errors)
        elif status_code == 501:
            raise exceptions.VaultNotInitialized(message, errors=errors)
        elif status_code == 503:
            raise exceptions.VaultDown(message, errors=errors)
        else:
            raise exceptions.UnexpectedError(message)<|MERGE_RESOLUTION|>--- conflicted
+++ resolved
@@ -837,16 +837,10 @@
         return self._get('/v1/auth/{0}/config/certificates'.format(mount_point), params=params).json()
 
     def create_ec2_role(self, role, bound_ami_id=None, bound_account_id=None, bound_iam_role_arn=None,
-<<<<<<< HEAD
-                        bound_iam_instance_profile_arn=None, bound_region=None, bound_vpc_id=None, bound_subnet_id=None,
-                        role_tag=None, max_ttl=None, policies=None, allow_instance_migration=False,
-                        disallow_reauthentication=False, mount_point='aws-ec2', **kwargs):
-=======
                         bound_iam_instance_profile_arn=None, bound_ec2_instance_id=None, bound_region=None,
                         bound_vpc_id=None, bound_subnet_id=None, role_tag=None,  ttl=None, max_ttl=None, period=None,
                         policies=None, allow_instance_migration=False, disallow_reauthentication=False,
-                        resolve_aws_unique_ids=None):
->>>>>>> 56ff566b
+                        resolve_aws_unique_ids=None, mount_point='aws-ec2'):
         """
         POST /auth/<mount_point>/role/<role>
         """
@@ -892,12 +886,7 @@
         if resolve_aws_unique_ids is not None:
             params['resolve_aws_unique_ids'] = resolve_aws_unique_ids
 
-<<<<<<< HEAD
-        params.update(**kwargs)
         return self._post('/v1/auth/{0}/role/{1}'.format(mount_point, role), json=params)
-=======
-        return self._post('/v1/auth/aws-ec2/role/{0}'.format(role), json=params)
->>>>>>> 56ff566b
 
     def get_ec2_role(self, role, mount_point='aws-ec2'):
         """
