from __future__ import unicode_literals

import json

try:
    import hcl
    has_hcl_parser = True
except ImportError:
    has_hcl_parser = False
import requests

from hvac import exceptions

try:
    from urlparse import urljoin
except ImportError:
    from urllib.parse import urljoin

class Client(object):
    def __init__(self, url='http://localhost:8200', token=None,
                 cert=None, verify=True, timeout=30, proxies=None,
                 allow_redirects=True, session=None):

        if not session:
            session = requests.Session()

        self.allow_redirects = allow_redirects
        self.session = session
        self.token = token

        self._url = url
        self._kwargs = {
            'cert': cert,
            'verify': verify,
            'timeout': timeout,
            'proxies': proxies,
        }

    def read(self, path, wrap_ttl=None):
        """
        GET /<path>
        """
        try:
            return self._get('/v1/{0}'.format(path), wrap_ttl=wrap_ttl).json()
        except exceptions.InvalidPath:
            return None

    def list(self, path):
        """
        GET /<path>?list=true
        """
        try:
            payload = {
                'list': True
            }
            return self._get('/v1/{0}'.format(path), params=payload).json()
        except exceptions.InvalidPath:
            return None

    def write(self, path, wrap_ttl=None, **kwargs):
        """
        PUT /<path>
        """
        response = self._put('/v1/{0}'.format(path), json=kwargs, wrap_ttl=wrap_ttl)

        if response.status_code == 200:
            return response.json()

    def delete(self, path):
        """
        DELETE /<path>
        """
        self._delete('/v1/{0}'.format(path))

    def unwrap(self, token):
        """
        POST /sys/wrapping/unwrap
        X-Vault-Token: <token>
        """
        _token = self.token
        try:
            self.token = token
            return self._post('/v1/sys/wrapping/unwrap').json()
        finally:
            self.token = _token

    def is_initialized(self):
        """
        GET /sys/init
        """
        return self._get('/v1/sys/init').json()['initialized']

    def initialize(self, secret_shares=5, secret_threshold=3, pgp_keys=None):
        """
        PUT /sys/init
        """
        params = {
            'secret_shares': secret_shares,
            'secret_threshold': secret_threshold,
        }

        if pgp_keys:
            if len(pgp_keys) != secret_shares:
                raise ValueError('Length of pgp_keys must equal secret shares')

            params['pgp_keys'] = pgp_keys

        return self._put('/v1/sys/init', json=params).json()

    @property
    def seal_status(self):
        """
        GET /sys/seal-status
        """
        return self._get('/v1/sys/seal-status').json()

    def is_sealed(self):
        return self.seal_status['sealed']

    def seal(self):
        """
        PUT /sys/seal
        """
        self._put('/v1/sys/seal')

    def unseal_reset(self):
        """
        PUT /sys/unseal
        """
        params = {
            'reset': True,
        }
        return self._put('/v1/sys/unseal', json=params).json()

    def unseal(self, key):
        """
        PUT /sys/unseal
        """
        params = {
            'key': key,
        }

        return self._put('/v1/sys/unseal', json=params).json()

    def unseal_multi(self, keys):
        result = None

        for key in keys:
            result = self.unseal(key)
            if not result['sealed']:
                break

        return result

    @property
    def key_status(self):
        """
        GET /sys/key-status
        """
        return self._get('/v1/sys/key-status').json()

    def rotate(self):
        """
        PUT /sys/rotate
        """
        self._put('/v1/sys/rotate')

    @property
    def rekey_status(self):
        """
        GET /sys/rekey/init
        """
        return self._get('/v1/sys/rekey/init').json()

    def start_rekey(self, secret_shares=5, secret_threshold=3, pgp_keys=None,
                    backup=False):
        """
        PUT /sys/rekey/init
        """
        params = {
            'secret_shares': secret_shares,
            'secret_threshold': secret_threshold,
        }

        if pgp_keys:
            if len(pgp_keys) != secret_shares:
                raise ValueError('Length of pgp_keys must equal secret shares')

            params['pgp_keys'] = pgp_keys
            params['backup'] = backup

        resp = self._put('/v1/sys/rekey/init', json=params)
        if resp.text:
            return resp.json()

    def cancel_rekey(self):
        """
        DELETE /sys/rekey/init
        """
        self._delete('/v1/sys/rekey/init')

    def rekey(self, key, nonce=None):
        """
        PUT /sys/rekey/update
        """
        params = {
            'key': key,
        }

        if nonce:
            params['nonce'] = nonce

        return self._put('/v1/sys/rekey/update', json=params).json()

    def rekey_multi(self, keys, nonce=None):
        result = None

        for key in keys:
            result = self.rekey(key, nonce=nonce)
            if result['complete']:
                break

        return result

    def get_backed_up_keys(self):
        """
        GET /sys/rekey/backup
        """
        return self._get('/v1/sys/rekey/backup').json()

    @property
    def ha_status(self):
        """
        GET /sys/leader
        """
        return self._get('/v1/sys/leader').json()

    def renew_secret(self, lease_id, increment=None):
        """
        PUT /sys/renew/<lease id>
        """
        params = {
            'increment': increment,
        }
        return self._post('/v1/sys/renew/{0}'.format(lease_id), json=params).json()

    def revoke_secret(self, lease_id):
        """
        PUT /sys/revoke/<lease id>
        """
        self._put('/v1/sys/revoke/{0}'.format(lease_id))

    def revoke_secret_prefix(self, path_prefix):
        """
        PUT /sys/revoke-prefix/<path prefix>
        """
        self._put('/v1/sys/revoke-prefix/{0}'.format(path_prefix))

    def revoke_self_token(self):
        """
        PUT /auth/token/revoke-self
        """
        self._put('/v1/auth/token/revoke-self')

    def list_secret_backends(self):
        """
        GET /sys/mounts
        """
        return self._get('/v1/sys/mounts').json()

    def enable_secret_backend(self, backend_type, description=None, mount_point=None, config=None):
        """
        POST /sys/auth/<mount point>
        """
        if not mount_point:
            mount_point = backend_type

        params = {
            'type': backend_type,
            'description': description,
            'config': config,
        }

        self._post('/v1/sys/mounts/{0}'.format(mount_point), json=params)

    def disable_secret_backend(self, mount_point):
        """
        DELETE /sys/mounts/<mount point>
        """
        self._delete('/v1/sys/mounts/{0}'.format(mount_point))

    def remount_secret_backend(self, from_mount_point, to_mount_point):
        """
        POST /sys/remount
        """
        params = {
            'from': from_mount_point,
            'to': to_mount_point,
        }

        self._post('/v1/sys/remount', json=params)

    def list_policies(self):
        """
        GET /sys/policy
        """
        return self._get('/v1/sys/policy').json()['policies']

    def get_policy(self, name, parse=False):
        """
        GET /sys/policy/<name>
        """
        try:
            policy = self._get('/v1/sys/policy/{0}'.format(name)).json()['rules']
            if parse:
                if not has_hcl_parser:
                    raise ImportError('pyhcl is required for policy parsing')

                policy = hcl.loads(policy)

            return policy
        except exceptions.InvalidPath:
            return None

    def set_policy(self, name, rules):
        """
        PUT /sys/policy/<name>
        """

        if isinstance(rules, dict):
            rules = json.dumps(rules)

        params = {
            'rules': rules,
        }

        self._put('/v1/sys/policy/{0}'.format(name), json=params)

    def delete_policy(self, name):
        """
        DELETE /sys/policy/<name>
        """
        self._delete('/v1/sys/policy/{0}'.format(name))

    def list_audit_backends(self):
        """
        GET /sys/audit
        """
        return self._get('/v1/sys/audit').json()

    def enable_audit_backend(self, backend_type, description=None, options=None, name=None):
        """
        POST /sys/audit/<name>
        """
        if not name:
            name = backend_type

        params = {
            'type': backend_type,
            'description': description,
            'options': options,
        }

        self._post('/v1/sys/audit/{0}'.format(name), json=params)

    def disable_audit_backend(self, name):
        """
        DELETE /sys/audit/<name>
        """
        self._delete('/v1/sys/audit/{0}'.format(name))

    def audit_hash(self, name, input):
        """
        POST /sys/audit-hash
        """
        params = {
            'input': input,
        }
        return self._post('/v1/sys/audit-hash/{0}'.format(name), json=params).json()

    def create_token(self, role=None, id=None, policies=None, meta=None,
                     no_parent=False, lease=None, display_name=None,
                     num_uses=None, no_default_policy=False,
                     ttl=None, orphan=False, wrap_ttl=None, renewable=None,
                     explicit_max_ttl=None):
        """
        POST /auth/token/create
        POST /auth/token/create/<role>
        POST /auth/token/create-orphan
        """
        params = {
            'id': id,
            'policies': policies,
            'meta': meta,
            'no_parent': no_parent,
            'display_name': display_name,
            'num_uses': num_uses,
            'no_default_policy': no_default_policy,
            'renewable': renewable
        }

        if lease:
            params['lease'] = lease
        else:
            params['ttl'] = ttl
            params['explicit_max_ttl'] = explicit_max_ttl

        if explicit_max_ttl:
            params['explicit_max_ttl'] = explicit_max_ttl

        if orphan:
            return self._post('/v1/auth/token/create-orphan', json=params, wrap_ttl=wrap_ttl).json()
        elif role:
            return self._post('/v1/auth/token/create/{0}'.format(role), json=params, wrap_ttl=wrap_ttl).json()
        else:
            return self._post('/v1/auth/token/create', json=params, wrap_ttl=wrap_ttl).json()

    def lookup_token(self, token=None, accessor=False, wrap_ttl=None):
        """
        GET /auth/token/lookup/<token>
        GET /auth/token/lookup-accessor/<token-accessor>
        GET /auth/token/lookup-self
        """
        if token:
            if accessor:
                path = '/v1/auth/token/lookup-accessor/{0}'.format(token)
                return self._post(path, wrap_ttl=wrap_ttl).json()
            else:
                return self._get('/v1/auth/token/lookup/{0}'.format(token)).json()
        else:
            return self._get('/v1/auth/token/lookup-self', wrap_ttl=wrap_ttl).json()

    def revoke_token(self, token, orphan=False, accessor=False):
        """
        POST /auth/token/revoke/<token>
        POST /auth/token/revoke-orphan/<token>
        POST /auth/token/revoke-accessor/<token-accessor>
        """
        if accessor and orphan:
            msg = "revoke_token does not support 'orphan' and 'accessor' flags together"
            raise exceptions.InvalidRequest(msg)
        elif accessor:
            self._post('/v1/auth/token/revoke-accessor/{0}'.format(token))
        elif orphan:
            self._post('/v1/auth/token/revoke-orphan/{0}'.format(token))
        else:
            self._post('/v1/auth/token/revoke/{0}'.format(token))

    def revoke_token_prefix(self, prefix):
        """
        POST /auth/token/revoke-prefix/<prefix>
        """
        self._post('/v1/auth/token/revoke-prefix/{0}'.format(prefix))

    def renew_token(self, token=None, increment=None, wrap_ttl=None):
        """
        POST /auth/token/renew/<token>
        POST /auth/token/renew-self
        """
        params = {
            'increment': increment,
        }

        if token:
            path = '/v1/auth/token/renew/{0}'.format(token)
            return self._post(path, json=params, wrap_ttl=wrap_ttl).json()
        else:
            return self._post('/v1/auth/token/renew-self', json=params, wrap_ttl=wrap_ttl).json()

    def create_token_role(self, role,
                          allowed_policies=None, orphan=None, period=None,
                          renewable=None, path_suffix=None, explicit_max_ttl=None):
        """
        POST /auth/token/roles/<role>
        """
        params = {
            'allowed_policies': allowed_policies,
            'orphan': orphan,
            'period': period,
            'renewable': renewable,
            'path_suffix': path_suffix,
            'explicit_max_ttl': explicit_max_ttl
        }
        return self._post('/v1/auth/token/roles/{0}'.format(role), json=params)

    def token_role(self, role):
        """
        Returns the named token role.
        """
        return self.read('auth/token/roles/{0}'.format(role))

    def delete_token_role(self, role):
        """
        Deletes the named token role.
        """
        return self.delete('auth/token/roles/{0}'.format(role))

    def list_token_roles(self):
        """
        GET /auth/token/roles?list=true
        """
        return self.list('auth/token/roles')


    def logout(self, revoke_token=False):
        """
        Clears the token used for authentication, optionally revoking it before doing so
        """
        if revoke_token:
            self.revoke_self_token()

        self.token = None

    def is_authenticated(self):
        """
        Helper method which returns the authentication status of the client
        """
        if not self.token:
            return False

        try:
            self.lookup_token()
            return True
        except exceptions.Forbidden:
            return False
        except exceptions.InvalidPath:
            return False
        except exceptions.InvalidRequest:
            return False

    def auth_app_id(self, app_id, user_id, mount_point='app-id', use_token=True):
        """
        POST /auth/<mount point>/login
        """
        params = {
            'app_id': app_id,
            'user_id': user_id,
        }

        return self.auth('/v1/auth/{0}/login'.format(mount_point), json=params, use_token=use_token)

    def auth_tls(self, mount_point='cert', use_token=True):
        """
        POST /auth/<mount point>/login
        """
        return self.auth('/v1/auth/{0}/login'.format(mount_point), use_token=use_token)

    def auth_userpass(self, username, password, mount_point='userpass', use_token=True, **kwargs):
        """
        POST /auth/<mount point>/login/<username>
        """
        params = {
            'password': password,
        }

        params.update(kwargs)

        return self.auth('/v1/auth/{0}/login/{1}'.format(mount_point, username), json=params, use_token=use_token)

    def auth_ec2(self, pkcs7, nonce=None, role=None, use_token=True):
        """
        POST /auth/aws-ec2/login
        """
        params = {'pkcs7': pkcs7}
        if nonce:
            params['nonce'] = nonce
        if role:
            params['role'] = role

        return self.auth('/v1/auth/aws-ec2/login', json=params, use_token=use_token)

    def create_userpass(self, username, password, policies, mount_point='userpass', **kwargs):
        """
        POST /auth/<mount point>/users/<username>
        """

        # Users can have more than 1 policy. It is easier for the user to pass in the
        # policies as a list so if they do, we need to convert to a , delimited string.
        if isinstance(policies, (list, set, tuple)):
            policies = ','.join(policies)

        params = {
            'password': password,
            'policies': policies
        }
        params.update(kwargs)

        return self._post('/v1/auth/{0}/users/{1}'.format(mount_point, username), json=params)

    def delete_userpass(self, username, mount_point='userpass'):
        """
        DELETE /auth/<mount point>/users/<username>
        """
        return self._delete('/v1/auth/{0}/users/{1}'.format(mount_point, username))

    def create_app_id(self, app_id, policies, display_name=None, mount_point='app-id', **kwargs):
        """
        POST /auth/<mount point>/map/app-id/<app_id>
        """

        # app-id can have more than 1 policy. It is easier for the user to pass in the
        # policies as a list so if they do, we need to convert to a , delimited string.
        if isinstance(policies, (list, set, tuple)):
            policies = ','.join(policies)

        params = {
            'value': policies
        }

        # Only use the display_name if it has a value. Made it a named param for user
        # convienence instead of leaving it as part of the kwargs
        if display_name:
            params['display_name'] = display_name

        params.update(kwargs)

        return self._post('/v1/auth/{0}/map/app-id/{1}'.format(mount_point, app_id), json=params)

    def get_app_id(self, app_id, mount_point='app-id', wrap_ttl=None):
        """
        GET /auth/<mount_point>/map/app-id/<app_id>
        """
        path = '/v1/auth/{0}/map/app-id/{1}'.format(mount_point, app_id)
        return self._get(path, wrap_ttl=wrap_ttl).json()

    def delete_app_id(self, app_id, mount_point='app-id'):
        """
        DELETE /auth/<mount_point>/map/app-id/<app_id>
        """
        return self._delete('/v1/auth/{0}/map/app-id/{1}'.format(mount_point, app_id))

    def create_user_id(self, user_id, app_id, cidr_block=None, mount_point='app-id', **kwargs):
        """
        POST /auth/<mount point>/map/user-id/<user_id>
        """

        # user-id can be associated to more than 1 app-id (aka policy). It is easier for the user to
        # pass in the policies as a list so if they do, we need to convert to a , delimited string.
        if isinstance(app_id, (list, set, tuple)):
            app_id = ','.join(app_id)

        params = {
            'value': app_id
        }

        # Only use the cidr_block if it has a value. Made it a named param for user
        # convienence instead of leaving it as part of the kwargs
        if cidr_block:
            params['cidr_block'] = cidr_block

        params.update(kwargs)

        return self._post('/v1/auth/{0}/map/user-id/{1}'.format(mount_point, user_id), json=params)

    def get_user_id(self, user_id, mount_point='app-id', wrap_ttl=None):
        """
        GET /auth/<mount_point>/map/user-id/<user_id>
        """
        path = '/v1/auth/{0}/map/user-id/{1}'.format(mount_point, user_id)
        return self._get(path, wrap_ttl=wrap_ttl).json()

    def delete_user_id(self, user_id, mount_point='app-id'):
        """
        DELETE /auth/<mount_point>/map/user-id/<user_id>
        """
        return self._delete('/v1/auth/{0}/map/user-id/{1}'.format(mount_point, user_id))

    def create_vault_ec2_client_configuration(self, access_key, secret_key, endpoint=None):
        """
        POST /auth/aws-ec2/config/client
        """
        params = {
            'access_key': access_key,
            'secret_key': secret_key
        }
        if endpoint is not None:
            params['endpoint'] = endpoint

        return self._post('/v1/auth/aws-ec2/config/client', json=params)

    def get_vault_ec2_client_configuration(self):
        """
        GET /auth/aws-ec2/config/client
        """
        return self._get('/v1/auth/aws-ec2/config/client').json()

    def delete_vault_ec2_client_configuration(self):
        """
        DELETE /auth/aws-ec2/config/client
        """
        return self._delete('/v1/auth/aws-ec2/config/client')

    def create_vault_ec2_certificate_configuration(self, cert_name, aws_public_cert):
        """
        POST /auth/aws-ec2/config/certificate/<cert_name>
        """
        params = {
            'cert_name': cert_name,
            'aws_public_cert': aws_public_cert
        }
        return self._post('/v1/auth/aws-ec2/config/certificate/{0}'.format(cert_name), json=params)

    def get_vault_ec2_certificate_configuration(self, cert_name):
        """
        GET /auth/aws-ec2/config/certificate/<cert_name>
        """
        return self._get('/v1/auth/aws-ec2/config/certificate/{0}'.format(cert_name)).json()

    def list_vault_ec2_certificate_configurations(self):
        """
        GET /auth/aws-ec2/config/certificates?list=true
        """
        params = {'list': True}
        return self._get('/v1/auth/aws-ec2/config/certificates', params=params).json()

    def create_ec2_role(self, role, bound_ami_id, role_tag=None, max_ttl=None, policies=None,
                          allow_instance_migration=False, disallow_reauthentication=False, **kwargs):
        """
        POST /auth/aws-ec2/role/<role>
        """
        params = {
            'role': role,
            'bound_ami_id': bound_ami_id,
            'disallow_reauthentication': disallow_reauthentication,
            'allow_instance_migration': allow_instance_migration
        }
        if role_tag is not None:
            params['role_tag'] = role_tag
        if max_ttl is not None:
            params['max_ttl'] = max_ttl
        if policies is not None:
            params['policies'] = policies
        params.update(**kwargs)
        return self._post('/v1/auth/aws-ec2/role/{0}'.format(role), json=params)

    def get_ec2_role(self, role):
        """
        GET /auth/aws-ec2/role/<role>
        """
        return self._get('/v1/auth/aws-ec2/role/{0}'.format(role)).json()

    def delete_ec2_role(self, role):
        """
        DELETE /auth/aws-ec2/role/<role>
        """
        return self._delete('/v1/auth/aws-ec2/role/{0}'.format(role))

    def list_ec2_roles(self):
        """
        GET /auth/aws-ec2/roles?list=true
        """
        try:
            return self._get('/v1/auth/aws-ec2/roles', params={'list': True}).json()
        except exceptions.InvalidPath:
            return None

    def create_ec2_role_tag(self, role, policies=None, max_ttl=None, instance_id=None,
                            disallow_reauthentication=False, allow_instance_migration=False):
        """
        POST /auth/aws-ec2/role/<role>/tag
        """
        params = {
            'role': role,
            'disallow_reauthentication': disallow_reauthentication,
            'allow_instance_migration': allow_instance_migration
        }
        if max_ttl is not None:
            params['max_ttl'] = max_ttl
        if policies is not None:
            params['policies'] = policies
        if instance_id is not None:
            params['instance_id'] = instance_id
        return self._post('/v1/auth/aws-ec2/role/{0}/tag'.format(role), json=params).json()

    def auth_ldap(self, username, password, mount_point='ldap', use_token=True, **kwargs):
        """
        POST /auth/<mount point>/login/<username>
        """
        params = {
            'password': password,
        }

        params.update(kwargs)

        return self.auth('/v1/auth/{0}/login/{1}'.format(mount_point, username), json=params, use_token=use_token)

    def auth_github(self, token, mount_point='github', use_token=True):
        """
        POST /auth/<mount point>/login
        """
        params = {
            'token': token,
        }

        return self.auth('/v1/auth/{0}/login'.format(mount_point), json=params, use_token=use_token)

    def auth(self, url, use_token=True, **kwargs):
        response = self._post(url, **kwargs).json()

        if use_token:
            self.token = response['auth']['client_token']

        return response

    def list_auth_backends(self):
        """
        GET /sys/auth
        """
        return self._get('/v1/sys/auth').json()

    def enable_auth_backend(self, backend_type, description=None, mount_point=None):
        """
        POST /sys/auth/<mount point>
        """
        if not mount_point:
            mount_point = backend_type

        params = {
            'type': backend_type,
            'description': description,
        }

        self._post('/v1/sys/auth/{0}'.format(mount_point), json=params)

    def disable_auth_backend(self, mount_point):
        """
        DELETE /sys/auth/<mount point>
        """
        self._delete('/v1/sys/auth/{0}'.format(mount_point))

    def create_role(self, role_name, **kwargs):
        """
        POST /auth/approle/role/<role name>
        """

        self._post('/v1/auth/approle/role/{0}'.format(role_name), json=kwargs)

    def list_roles(self):
        """
        GET /auth/approle/role
        """

        return self._get('/v1/auth/approle/role?list=true').json()

    def get_role_id(self, role_name):
        """
        GET /auth/approle/role/<role name>/role-id
        """

        url = '/v1/auth/approle/role/{0}/role-id'.format(role_name)
        return self._get(url).json()['data']['role_id']

    def set_role_id(self, role_name, role_id):
        """
        POST /auth/approle/role/<role name>/role-id
        """

        url = '/v1/auth/approle/role/{0}/role-id'.format(role_name)
        params = {
            'role_id': role_id
        }
        self._post(url, json=params)


    def get_role(self, role_name):
        """
        GET /auth/approle/role/<role name>
        """
        return self._get('/v1/auth/approle/role/{0}'.format(role_name)).json()

    def create_role_secret_id(self, role_name, meta=None):
        """
        POST /auth/approle/role/<role name>/secret-id
        """

        url = '/v1/auth/approle/role/{0}/secret-id'.format(role_name)
        params = {}
        if meta is not None:
            params['metadata'] = json.dumps(meta)

        return self._post(url, json=params).json()

    def get_role_secret_id(self, role_name, secret_id):
        """
<<<<<<< HEAD
        POST /auth/approle/role/<role name>/secret-id/lookup
        """
        url = '/v1/auth/approle/role/{0}/secret-id/lookup'.format(role_name)
        params = {
            'secret_id': secret_id
        }
        return self._post(url, json=params).json()
=======
        GET /auth/approle/role/<role name>/secret-id/<secret_id>
        """
        url = '/v1/auth/approle/role/{0}/secret-id/{1}'.format(role_name, secret_id)
        return self._get(url).json()
>>>>>>> 5b107c6d

    def list_role_secrets(self, role_name):
        """
        GET /auth/approle/role/<role name>/secret-id?list=true
        """
        url = '/v1/auth/approle/role/{0}/secret-id?list=true'.format(role_name)
        return self._get(url).json()

    def get_role_secret_id_accessor(self, role_name, secret_id_accessor):
        """
        GET /auth/approle/role/<role name>/secret-id-accessor/<secret_id_accessor>
        """
        url = '/v1/auth/approle/role/{0}/secret-id-accessor/{1}'.format(role_name, secret_id_accessor)
        return self._get(url).json()

    def delete_role_secret_id(self, role_name, secret_id):
        """
<<<<<<< HEAD
        POST /auth/approle/role/<role name>/secret-id/destroy
        """
        url = '/v1/auth/approle/role/{0}/secret-id/destroy'.format(role_name)
        params = {
            'secret_id': secret_id
        }
        self._post(url, json=params)
=======
        DELETE /auth/approle/role/<role name>/secret-id/<secret_id>
        """
        url = '/v1/auth/approle/role/{0}/secret-id/{1}'.format(role_name, secret_id)
        self._delete(url)
>>>>>>> 5b107c6d

    def delete_role_secret_id_accessor(self, role_name, secret_id_accessor):
        """
        DELETE /auth/approle/role/<role name>/secret-id/<secret_id_accessor>
        """
        url = '/v1/auth/approle/role/{0}/secret-id-accessor/{1}'.format(role_name, secret_id_accessor)
        self._delete(url)

    def create_role_custom_secret_id(self, role_name, secret_id, meta=None):
        """
        POST /auth/approle/role/<role name>/custom-secret-id
        """
        url = '/v1/auth/approle/role/{0}/custom-secret-id'.format(role_name)
        params = {
            'secret_id': secret_id
        }
        if meta is not None:
            params['meta'] = meta
        return self._post(url, json=params).json()

<<<<<<< HEAD
    def auth_approle(self, role_id, secret_id=None, mount_point='approle', use_token=True):
=======
    def auth_approle(self, role_id, secret_id=None):
>>>>>>> 5b107c6d
        """
        POST /auth/approle/login
        """
        params = {
            'role_id': role_id
        }
        if secret_id is not None:
            params['secret_id'] = secret_id

<<<<<<< HEAD
        return self.auth('/v1/auth/{0}/login'.format(mount_point), json=params, use_token=use_token)
=======
        return self._post('/v1/auth/approle/login', json=params).json()
>>>>>>> 5b107c6d

    def close(self):
        """
        Close the underlying Requests session
        """
        self.session.close()

    def _get(self, url, **kwargs):
        return self.__request('get', url, **kwargs)

    def _post(self, url, **kwargs):
        return self.__request('post', url, **kwargs)

    def _put(self, url, **kwargs):
        return self.__request('put', url, **kwargs)

    def _delete(self, url, **kwargs):
        return self.__request('delete', url, **kwargs)

    def __request(self, method, url, headers=None, **kwargs):
        url = urljoin(self._url, url)

        if not headers:
            headers = {}

        if self.token:
            headers['X-Vault-Token'] = self.token

        wrap_ttl = kwargs.pop('wrap_ttl', None)
        if wrap_ttl:
            headers['X-Vault-Wrap-TTL'] = str(wrap_ttl)

        _kwargs = self._kwargs.copy()
        _kwargs.update(kwargs)

        response = self.session.request(method, url, headers=headers,
                                        allow_redirects=False, **_kwargs)

        # NOTE(ianunruh): workaround for https://github.com/ianunruh/hvac/issues/51
        while response.is_redirect and self.allow_redirects:
            url = urljoin(self._url, response.headers['Location'])
            response = self.session.request(method, url, headers=headers,
                                            allow_redirects=False, **_kwargs)

        if response.status_code >= 400 and response.status_code < 600:
            text = errors = None
            if response.headers.get('Content-Type') == 'application/json':
                errors = response.json().get('errors')
            if errors is None:
                text = response.text
            self.__raise_error(response.status_code, text, errors=errors)

        return response

    def __raise_error(self, status_code, message=None, errors=None):
        if status_code == 400:
            raise exceptions.InvalidRequest(message, errors=errors)
        elif status_code == 401:
            raise exceptions.Unauthorized(message, errors=errors)
        elif status_code == 403:
            raise exceptions.Forbidden(message, errors=errors)
        elif status_code == 404:
            raise exceptions.InvalidPath(message, errors=errors)
        elif status_code == 429:
            raise exceptions.RateLimitExceeded(message, errors=errors)
        elif status_code == 500:
            raise exceptions.InternalServerError(message, errors=errors)
        elif status_code == 501:
            raise exceptions.VaultNotInitialized(message, errors=errors)
        elif status_code == 503:
            raise exceptions.VaultDown(message, errors=errors)
        else:
            raise exceptions.UnexpectedError(message)<|MERGE_RESOLUTION|>--- conflicted
+++ resolved
@@ -53,15 +53,15 @@
             payload = {
                 'list': True
             }
-            return self._get('/v1/{0}'.format(path), params=payload).json()
+            return self._get('/v1/{}'.format(path), params=payload).json()
         except exceptions.InvalidPath:
             return None
 
-    def write(self, path, wrap_ttl=None, **kwargs):
+    def write(self, path, **kwargs):
         """
         PUT /<path>
         """
-        response = self._put('/v1/{0}'.format(path), json=kwargs, wrap_ttl=wrap_ttl)
+        response = self._put('/v1/{0}'.format(path), json=kwargs)
 
         if response.status_code == 200:
             return response.json()
@@ -74,13 +74,14 @@
 
     def unwrap(self, token):
         """
-        POST /sys/wrapping/unwrap
+        GET /cubbyhole/response
         X-Vault-Token: <token>
         """
+        path = "cubbyhole/response"
         _token = self.token
         try:
             self.token = token
-            return self._post('/v1/sys/wrapping/unwrap').json()
+            return json.loads(self.read(path)['data']['response'])
         finally:
             self.token = _token
 
@@ -122,15 +123,6 @@
         PUT /sys/seal
         """
         self._put('/v1/sys/seal')
-
-    def unseal_reset(self):
-        """
-        PUT /sys/unseal
-        """
-        params = {
-            'reset': True,
-        }
-        return self._put('/v1/sys/unseal', json=params).json()
 
     def unseal(self, key):
         """
@@ -378,14 +370,12 @@
         }
         return self._post('/v1/sys/audit-hash/{0}'.format(name), json=params).json()
 
-    def create_token(self, role=None, id=None, policies=None, meta=None,
+    def create_token(self, id=None, policies=None, meta=None,
                      no_parent=False, lease=None, display_name=None,
                      num_uses=None, no_default_policy=False,
-                     ttl=None, orphan=False, wrap_ttl=None, renewable=None,
-                     explicit_max_ttl=None):
+                     ttl=None, orphan=False, wrap_ttl=None):
         """
         POST /auth/token/create
-        POST /auth/token/create/<role>
         POST /auth/token/create-orphan
         """
         params = {
@@ -396,22 +386,15 @@
             'display_name': display_name,
             'num_uses': num_uses,
             'no_default_policy': no_default_policy,
-            'renewable': renewable
         }
 
         if lease:
             params['lease'] = lease
         else:
             params['ttl'] = ttl
-            params['explicit_max_ttl'] = explicit_max_ttl
-
-        if explicit_max_ttl:
-            params['explicit_max_ttl'] = explicit_max_ttl
 
         if orphan:
             return self._post('/v1/auth/token/create-orphan', json=params, wrap_ttl=wrap_ttl).json()
-        elif role:
-            return self._post('/v1/auth/token/create/{0}'.format(role), json=params, wrap_ttl=wrap_ttl).json()
         else:
             return self._post('/v1/auth/token/create', json=params, wrap_ttl=wrap_ttl).json()
 
@@ -467,41 +450,6 @@
         else:
             return self._post('/v1/auth/token/renew-self', json=params, wrap_ttl=wrap_ttl).json()
 
-    def create_token_role(self, role,
-                          allowed_policies=None, orphan=None, period=None,
-                          renewable=None, path_suffix=None, explicit_max_ttl=None):
-        """
-        POST /auth/token/roles/<role>
-        """
-        params = {
-            'allowed_policies': allowed_policies,
-            'orphan': orphan,
-            'period': period,
-            'renewable': renewable,
-            'path_suffix': path_suffix,
-            'explicit_max_ttl': explicit_max_ttl
-        }
-        return self._post('/v1/auth/token/roles/{0}'.format(role), json=params)
-
-    def token_role(self, role):
-        """
-        Returns the named token role.
-        """
-        return self.read('auth/token/roles/{0}'.format(role))
-
-    def delete_token_role(self, role):
-        """
-        Deletes the named token role.
-        """
-        return self.delete('auth/token/roles/{0}'.format(role))
-
-    def list_token_roles(self):
-        """
-        GET /auth/token/roles?list=true
-        """
-        return self.list('auth/token/roles')
-
-
     def logout(self, revoke_token=False):
         """
         Clears the token used for authentication, optionally revoking it before doing so
@@ -567,7 +515,7 @@
         if role:
             params['role'] = role
 
-        return self.auth('/v1/auth/aws-ec2/login', json=params, use_token=use_token)
+        return self.auth('/v1/auth/aws-ec2/login', json=params, use_token=use_token).json()
 
     def create_userpass(self, username, password, policies, mount_point='userpass', **kwargs):
         """
@@ -585,13 +533,13 @@
         }
         params.update(kwargs)
 
-        return self._post('/v1/auth/{0}/users/{1}'.format(mount_point, username), json=params)
+        return self._post('/v1/auth/{}/users/{}'.format(mount_point, username), json=params)
 
     def delete_userpass(self, username, mount_point='userpass'):
         """
         DELETE /auth/<mount point>/users/<username>
         """
-        return self._delete('/v1/auth/{0}/users/{1}'.format(mount_point, username))
+        return self._delete('/v1/auth/{}/users/{}'.format(mount_point, username))
 
     def create_app_id(self, app_id, policies, display_name=None, mount_point='app-id', **kwargs):
         """
@@ -614,7 +562,7 @@
 
         params.update(kwargs)
 
-        return self._post('/v1/auth/{0}/map/app-id/{1}'.format(mount_point, app_id), json=params)
+        return self._post('/v1/auth/{}/map/app-id/{}'.format(mount_point, app_id), json=params)
 
     def get_app_id(self, app_id, mount_point='app-id', wrap_ttl=None):
         """
@@ -650,7 +598,7 @@
 
         params.update(kwargs)
 
-        return self._post('/v1/auth/{0}/map/user-id/{1}'.format(mount_point, user_id), json=params)
+        return self._post('/v1/auth/{}/map/user-id/{}'.format(mount_point, user_id), json=params)
 
     def get_user_id(self, user_id, mount_point='app-id', wrap_ttl=None):
         """
@@ -749,10 +697,7 @@
         """
         GET /auth/aws-ec2/roles?list=true
         """
-        try:
-            return self._get('/v1/auth/aws-ec2/roles', params={'list': True}).json()
-        except exceptions.InvalidPath:
-            return None
+        return self._get('/v1/auth/aws-ec2/roles', params={'list': True})
 
     def create_ec2_role_tag(self, role, policies=None, max_ttl=None, instance_id=None,
                             disallow_reauthentication=False, allow_instance_migration=False):
@@ -882,20 +827,10 @@
 
     def get_role_secret_id(self, role_name, secret_id):
         """
-<<<<<<< HEAD
-        POST /auth/approle/role/<role name>/secret-id/lookup
-        """
-        url = '/v1/auth/approle/role/{0}/secret-id/lookup'.format(role_name)
-        params = {
-            'secret_id': secret_id
-        }
-        return self._post(url, json=params).json()
-=======
         GET /auth/approle/role/<role name>/secret-id/<secret_id>
         """
         url = '/v1/auth/approle/role/{0}/secret-id/{1}'.format(role_name, secret_id)
         return self._get(url).json()
->>>>>>> 5b107c6d
 
     def list_role_secrets(self, role_name):
         """
@@ -913,20 +848,10 @@
 
     def delete_role_secret_id(self, role_name, secret_id):
         """
-<<<<<<< HEAD
-        POST /auth/approle/role/<role name>/secret-id/destroy
-        """
-        url = '/v1/auth/approle/role/{0}/secret-id/destroy'.format(role_name)
-        params = {
-            'secret_id': secret_id
-        }
-        self._post(url, json=params)
-=======
         DELETE /auth/approle/role/<role name>/secret-id/<secret_id>
         """
         url = '/v1/auth/approle/role/{0}/secret-id/{1}'.format(role_name, secret_id)
         self._delete(url)
->>>>>>> 5b107c6d
 
     def delete_role_secret_id_accessor(self, role_name, secret_id_accessor):
         """
@@ -947,11 +872,7 @@
             params['meta'] = meta
         return self._post(url, json=params).json()
 
-<<<<<<< HEAD
-    def auth_approle(self, role_id, secret_id=None, mount_point='approle', use_token=True):
-=======
     def auth_approle(self, role_id, secret_id=None):
->>>>>>> 5b107c6d
         """
         POST /auth/approle/login
         """
@@ -961,11 +882,7 @@
         if secret_id is not None:
             params['secret_id'] = secret_id
 
-<<<<<<< HEAD
-        return self.auth('/v1/auth/{0}/login'.format(mount_point), json=params, use_token=use_token)
-=======
         return self._post('/v1/auth/approle/login', json=params).json()
->>>>>>> 5b107c6d
 
     def close(self):
         """
@@ -1033,8 +950,6 @@
             raise exceptions.RateLimitExceeded(message, errors=errors)
         elif status_code == 500:
             raise exceptions.InternalServerError(message, errors=errors)
-        elif status_code == 501:
-            raise exceptions.VaultNotInitialized(message, errors=errors)
         elif status_code == 503:
             raise exceptions.VaultDown(message, errors=errors)
         else:
