from __future__ import unicode_literals

import json

try:
    import hcl
    has_hcl_parser = True
except ImportError:
    has_hcl_parser = False
import requests

from hvac import exceptions

try:
    from urlparse import urljoin
except ImportError:
    from urllib.parse import urljoin


class Client(object):
    def __init__(self, url='http://localhost:8200', token=None,
                 cert=None, verify=True, timeout=30, proxies=None,
                 allow_redirects=True, session=None):

        if not session:
            session = requests.Session()
        self.allow_redirects = allow_redirects
        self.session = session
        self.token = token

        self._url = url
        self._kwargs = {
            'cert': cert,
            'verify': verify,
            'timeout': timeout,
            'proxies': proxies,
        }

    def read(self, path, wrap_ttl=None):
        """
        GET /<path>
        """
        try:
            return self._get('/v1/{0}'.format(path), wrap_ttl=wrap_ttl).json()
        except exceptions.InvalidPath:
            return None

    def list(self, path):
        """
        GET /<path>?list=true
        """
        try:
            payload = {
                'list': True
            }
            return self._get('/v1/{}'.format(path), params=payload).json()
        except exceptions.InvalidPath:
            return None

    def write(self, path, wrap_ttl=None, **kwargs):
        """
        PUT /<path>
        """
        response = self._put('/v1/{0}'.format(path), json=kwargs, wrap_ttl=wrap_ttl)

        if response.status_code == 200:
            return response.json()

    def delete(self, path):
        """
        DELETE /<path>
        """
        self._delete('/v1/{0}'.format(path))

    def unwrap(self, token):
        """
        GET /cubbyhole/response
        X-Vault-Token: <token>
        """
        path = "cubbyhole/response"
        _token = self.token
        try:
            self.token = token
            return json.loads(self.read(path)['data']['response'])
        finally:
            self.token = _token

    def is_initialized(self):
        """
        GET /sys/init
        """
        return self._get('/v1/sys/init').json()['initialized']

    def initialize(self, secret_shares=5, secret_threshold=3, pgp_keys=None):
        """
        PUT /sys/init
        """
        params = {
            'secret_shares': secret_shares,
            'secret_threshold': secret_threshold,
        }

        if pgp_keys:
            if len(pgp_keys) != secret_shares:
                raise ValueError('Length of pgp_keys must equal secret shares')

            params['pgp_keys'] = pgp_keys

        return self._put('/v1/sys/init', json=params).json()

    @property
    def seal_status(self):
        """
        GET /sys/seal-status
        """
        return self._get('/v1/sys/seal-status').json()

    def is_sealed(self):
        return self.seal_status['sealed']

    def seal(self):
        """
        PUT /sys/seal
        """
        self._put('/v1/sys/seal')

    def unseal_reset(self):
        """
        PUT /sys/unseal
        """
        params = {
            'reset': True,
        }
        return self._put('/v1/sys/unseal', json=params).json()

    def unseal(self, key):
       """
        PUT /sys/unseal
        """
       params = {
           'key': key,
       }

       return self._put('/v1/sys/unseal', json=params).json()

    def unseal_multi(self, keys):
        result = None

        for key in keys:
            result = self.unseal(key)
            if not result['sealed']:
                break

        return result

    @property
    def key_status(self):
        """
        GET /sys/key-status
        """
        return self._get('/v1/sys/key-status').json()

    def rotate(self):
        """
        PUT /sys/rotate
        """
        self._put('/v1/sys/rotate')

    @property
    def rekey_status(self):
        """
        GET /sys/rekey/init
        """
        return self._get('/v1/sys/rekey/init').json()

    def start_rekey(self, secret_shares=5, secret_threshold=3, pgp_keys=None,
                    backup=False):
        """
        PUT /sys/rekey/init
        """
        params = {
            'secret_shares': secret_shares,
            'secret_threshold': secret_threshold,
        }

        if pgp_keys:
            if len(pgp_keys) != secret_shares:
                raise ValueError('Length of pgp_keys must equal secret shares')

            params['pgp_keys'] = pgp_keys
            params['backup'] = backup

        resp = self._put('/v1/sys/rekey/init', json=params)
        if resp.text:
            return resp.json()

    def cancel_rekey(self):
        """
        DELETE /sys/rekey/init
        """
        self._delete('/v1/sys/rekey/init')

    def rekey(self, key, nonce=None):
        """
        PUT /sys/rekey/update
        """
        params = {
            'key': key,
        }

        if nonce:
            params['nonce'] = nonce

        return self._put('/v1/sys/rekey/update', json=params).json()

    def rekey_multi(self, keys, nonce=None):
        result = None

        for key in keys:
            result = self.rekey(key, nonce=nonce)
            if result.get('complete'):
                break

        return result

    def get_backed_up_keys(self):
        """
        GET /sys/rekey/backup
        """
        return self._get('/v1/sys/rekey/backup').json()

    @property
    def ha_status(self):
        """
        GET /sys/leader
        """
        return self._get('/v1/sys/leader').json()

    def renew_secret(self, lease_id, increment=None):
        """
        PUT /sys/leases/renew
        """
        params = {
            'lease_id': lease_id,
            'increment': increment,
        }
        return self._put('/v1/sys/leases/renew', json=params).json()

    def revoke_secret(self, lease_id):
        """
        PUT /sys/revoke/<lease id>
        """
        self._put('/v1/sys/revoke/{0}'.format(lease_id))

    def revoke_secret_prefix(self, path_prefix):
        """
        PUT /sys/revoke-prefix/<path prefix>
        """
        self._put('/v1/sys/revoke-prefix/{0}'.format(path_prefix))

    def revoke_self_token(self):
        """
        PUT /auth/token/revoke-self
        """
        self._put('/v1/auth/token/revoke-self')

    def list_secret_backends(self):
        """
        GET /sys/mounts
        """
        return self._get('/v1/sys/mounts').json()

    def enable_secret_backend(self, backend_type, description=None, mount_point=None, config=None):
        """
        POST /sys/auth/<mount point>
        """
        if not mount_point:
            mount_point = backend_type

        params = {
            'type': backend_type,
            'description': description,
            'config': config,
        }

        self._post('/v1/sys/mounts/{0}'.format(mount_point), json=params)

    def tune_secret_backend(self, backend_type, mount_point=None, default_lease_ttl=None, max_lease_ttl=None):
        """
        POST /sys/mounts/<mount point>/tune
        """

        if not mount_point:
            mount_point = backend_type

        params = {
            'default_lease_ttl': default_lease_ttl,
            'max_lease_ttl': max_lease_ttl
        }

        self._post('/v1/sys/mounts/{0}/tune'.format(mount_point), json=params)

    def get_secret_backend_tuning(self, backend_type, mount_point=None):
        """
        GET /sys/mounts/<mount point>/tune
        """
        if not mount_point:
            mount_point = backend_type

        return self._get('/v1/sys/mounts/{0}/tune'.format(mount_point)).json()

    def disable_secret_backend(self, mount_point):
        """
        DELETE /sys/mounts/<mount point>
        """
        self._delete('/v1/sys/mounts/{0}'.format(mount_point))

    def remount_secret_backend(self, from_mount_point, to_mount_point):
        """
        POST /sys/remount
        """
        params = {
            'from': from_mount_point,
            'to': to_mount_point,
        }

        self._post('/v1/sys/remount', json=params)

    def list_policies(self):
        """
        GET /sys/policy
        """
        return self._get('/v1/sys/policy').json()['policies']

    def get_policy(self, name, parse=False):
        """
        GET /sys/policy/<name>
        """
        try:
            policy = self._get('/v1/sys/policy/{0}'.format(name)).json()['rules']
            if parse:
                if not has_hcl_parser:
                    raise ImportError('pyhcl is required for policy parsing')

                policy = hcl.loads(policy)

            return policy
        except exceptions.InvalidPath:
            return None

    def set_policy(self, name, rules):
        """
        PUT /sys/policy/<name>
        """

        if isinstance(rules, dict):
            rules = json.dumps(rules)

        params = {
            'rules': rules,
        }

        self._put('/v1/sys/policy/{0}'.format(name), json=params)

    def delete_policy(self, name):
        """
        DELETE /sys/policy/<name>
        """
        self._delete('/v1/sys/policy/{0}'.format(name))

    def list_audit_backends(self):
        """
        GET /sys/audit
        """
        return self._get('/v1/sys/audit').json()

    def enable_audit_backend(self, backend_type, description=None, options=None, name=None):
        """
        POST /sys/audit/<name>
        """
        if not name:
            name = backend_type

        params = {
            'type': backend_type,
            'description': description,
            'options': options,
        }

        self._post('/v1/sys/audit/{0}'.format(name), json=params)

    def disable_audit_backend(self, name):
        """
        DELETE /sys/audit/<name>
        """
        self._delete('/v1/sys/audit/{0}'.format(name))

    def audit_hash(self, name, input):
        """
        POST /sys/audit-hash
        """
        params = {
            'input': input,
        }
        return self._post('/v1/sys/audit-hash/{0}'.format(name), json=params).json()

    def create_token(self, role=None, token_id=None, policies=None, meta=None,
                     no_parent=False, lease=None, display_name=None,
                     num_uses=None, no_default_policy=False,
                     ttl=None, orphan=False, wrap_ttl=None, renewable=None,
                     explicit_max_ttl=None, period=None):
        """
        POST /auth/token/create
        POST /auth/token/create/<role>
        POST /auth/token/create-orphan
        """
        params = {
            'id': token_id,
            'policies': policies,
            'meta': meta,
            'no_parent': no_parent,
            'display_name': display_name,
            'num_uses': num_uses,
            'no_default_policy': no_default_policy,
            'renewable': renewable
        }

        if lease:
            params['lease'] = lease
        else:
            params['ttl'] = ttl
            params['explicit_max_ttl'] = explicit_max_ttl

        if explicit_max_ttl:
            params['explicit_max_ttl'] = explicit_max_ttl

        if period:
            params['period'] = period

        if orphan:
            return self._post('/v1/auth/token/create-orphan', json=params, wrap_ttl=wrap_ttl).json()
        elif role:
            return self._post('/v1/auth/token/create/{0}'.format(role), json=params, wrap_ttl=wrap_ttl).json()
        else:
            return self._post('/v1/auth/token/create', json=params, wrap_ttl=wrap_ttl).json()

    def lookup_token(self, token=None, accessor=False, wrap_ttl=None):
        """
        GET /auth/token/lookup/<token>
        GET /auth/token/lookup-accessor/<token-accessor>
        GET /auth/token/lookup-self
        """
        token_param = {
            'token': token,
        }
        accessor_param = {
            'accessor': token,
        }
        if token:
            if accessor:
                path = '/v1/auth/token/lookup-accessor'
                return self._post(path, json=accessor_param, wrap_ttl=wrap_ttl).json()
            else:
                path = '/v1/auth/token/lookup'
                return self._post(path, json=token_param).json()
        else:
            path = '/v1/auth/token/lookup-self'
            return self._get(path, wrap_ttl=wrap_ttl).json()

    def revoke_token(self, token, orphan=False, accessor=False):
         """
         POST /auth/token/revoke
         POST /auth/token/revoke-orphan
         POST /auth/token/revoke-accessor
         """
         if accessor and orphan:
             msg = "revoke_token does not support 'orphan' and 'accessor' flags together"
             raise exceptions.InvalidRequest(msg)
         elif accessor:
             params = { 'accessor': token }
             self._post('/v1/auth/token/revoke-accessor', json=params)
         elif orphan:
             params = { 'token': token }
             self._post('/v1/auth/token/revoke-orphan', json=params)
         else:
             params = { 'token': token }
             self._post('/v1/auth/token/revoke', json=params)

    def revoke_token_prefix(self, prefix):
        """
        POST /auth/token/revoke-prefix/<prefix>
        """
        self._post('/v1/auth/token/revoke-prefix/{0}'.format(prefix))

    def renew_token(self, token=None, increment=None, wrap_ttl=None):
        """
        POST /auth/token/renew/<token>
        POST /auth/token/renew-self
        """
        params = {
            'increment': increment,
        }

        if token:
            path = '/v1/auth/token/renew/{0}'.format(token)
            return self._post(path, json=params, wrap_ttl=wrap_ttl).json()
        else:
            return self._post('/v1/auth/token/renew-self', json=params, wrap_ttl=wrap_ttl).json()

    def create_token_role(self, role,
                          allowed_policies=None, disallowed_policies=None,
                          orphan=None, period=None, renewable=None,
                          path_suffix=None, explicit_max_ttl=None):
        """
        POST /auth/token/roles/<role>
        """
        params = {
            'allowed_policies': allowed_policies,
            'disallowed_policies': disallowed_policies,
            'orphan': orphan,
            'period': period,
            'renewable': renewable,
            'path_suffix': path_suffix,
            'explicit_max_ttl': explicit_max_ttl
        }
        return self._post('/v1/auth/token/roles/{0}'.format(role), json=params)

    def token_role(self, role):
        """
        Returns the named token role.
        """
        return self.read('auth/token/roles/{0}'.format(role))

    def delete_token_role(self, role):
        """
        Deletes the named token role.
        """
        return self.delete('auth/token/roles/{0}'.format(role))

    def list_token_roles(self):
        """
        GET /auth/token/roles?list=true
        """
        return self.list('auth/token/roles')

    def logout(self, revoke_token=False):
        """
        Clears the token used for authentication, optionally revoking it before doing so
        """
        if revoke_token:
            self.revoke_self_token()

        self.token = None

    def is_authenticated(self):
        """
        Helper method which returns the authentication status of the client
        """
        if not self.token:
            return False

        try:
            self.lookup_token()
            return True
        except exceptions.Forbidden:
            return False
        except exceptions.InvalidPath:
            return False
        except exceptions.InvalidRequest:
            return False

    def auth_app_id(self, app_id, user_id, mount_point='app-id', use_token=True):
        """
        POST /auth/<mount point>/login
        """
        params = {
            'app_id': app_id,
            'user_id': user_id,
        }

        return self.auth('/v1/auth/{0}/login'.format(mount_point), json=params, use_token=use_token)

    def auth_tls(self, mount_point='cert', use_token=True):
        """
        POST /auth/<mount point>/login
        """
        return self.auth('/v1/auth/{0}/login'.format(mount_point), use_token=use_token)

    def auth_userpass(self, username, password, mount_point='userpass', use_token=True, **kwargs):
        """
        POST /auth/<mount point>/login/<username>
        """
        params = {
            'password': password,
        }

        params.update(kwargs)

        return self.auth('/v1/auth/{0}/login/{1}'.format(mount_point, username), json=params, use_token=use_token)

    def auth_ec2(self, pkcs7, nonce=None, role=None, use_token=True, mount_point='aws-ec2'):
        """
        POST /auth/<mount point>/login
        :param pkcs7: str, PKCS#7 version of an AWS Instance Identity Document from the EC2 Metadata Service.
        :param nonce: str, optional nonce returned as part of the original authentication request. Not required if the
         backend has "allow_instance_migration" or "disallow_reauthentication" options turned on.
        :param role: str, identifier for the AWS auth backend role being requested
        :param use_token: bool, if True, uses the token in the response received from the auth request to set the "token"
         attribute on the current Client class instance.
        :param mount_point: str, The "path" the AWS auth backend was mounted on. Vault currently defaults to "aws".
         "aws-ec2" is the default argument for backwards comparability within this module.
        :return: dict, parsed JSON response from the auth POST request
        """
        params = {'pkcs7': pkcs7}
        if nonce:
            params['nonce'] = nonce
        if role:
            params['role'] = role

<<<<<<< HEAD
        return self.auth('/v1/auth/{0}/login'.format(mount_point), json=params, use_token=use_token)
=======
        return self.auth('/v1/auth/aws-ec2/login', json=params, use_token=use_token)
>>>>>>> 822a5675

    def create_userpass(self, username, password, policies, mount_point='userpass', **kwargs):
        """
        POST /auth/<mount point>/users/<username>
        """

        # Users can have more than 1 policy. It is easier for the user to pass in the
        # policies as a list so if they do, we need to convert to a , delimited string.
        if isinstance(policies, (list, set, tuple)):
            policies = ','.join(policies)

        params = {
            'password': password,
            'policies': policies
        }
        params.update(kwargs)

        return self._post('/v1/auth/{}/users/{}'.format(mount_point, username), json=params)

    def list_userpass(self, mount_point='userpass'):
        """
        GET /auth/<mount point>/users?list=true
        """
        try:
            return self._get('/v1/auth/{}/users'.format(mount_point), params={'list': True}).json()
        except exceptions.InvalidPath:
            return None

    def read_userpass(self, username, mount_point='userpass'):
        """
        GET /auth/<mount point>/users/<username>
        """
        return self._get('/v1/auth/{}/users/{}'.format(mount_point, username)).json()

    def update_userpass_policies(self, username, policies, mount_point='userpass'):
        """
        POST /auth/<mount point>/users/<username>/policies
        """
        # userpass can have more than 1 policy. It is easier for the user to pass in the
        # policies as a list so if they do, we need to convert to a , delimited string.
        if isinstance(policies, (list, set, tuple)):
            policies = ','.join(policies)

        params = {
            'policies': policies
        }

        return self._post('/v1/auth/{}/users/{}/policies'.format(mount_point, username), json=params)

    def update_userpass_password(self, username, password, mount_point='userpass'):
        """
        POST /auth/<mount point>/users/<username>/password
        """
        params = {
            'password': password
        }
        return self._post('/v1/auth/{}/users/{}/password'.format(mount_point, username), json=params)

    def delete_userpass(self, username, mount_point='userpass'):
        """
        DELETE /auth/<mount point>/users/<username>
        """
        return self._delete('/v1/auth/{}/users/{}'.format(mount_point, username))

    def create_app_id(self, app_id, policies, display_name=None, mount_point='app-id', **kwargs):
        """
        POST /auth/<mount point>/map/app-id/<app_id>
        """

        # app-id can have more than 1 policy. It is easier for the user to pass in the
        # policies as a list so if they do, we need to convert to a , delimited string.
        if isinstance(policies, (list, set, tuple)):
            policies = ','.join(policies)

        params = {
            'value': policies
        }

        # Only use the display_name if it has a value. Made it a named param for user
        # convienence instead of leaving it as part of the kwargs
        if display_name:
            params['display_name'] = display_name

        params.update(kwargs)

        return self._post('/v1/auth/{}/map/app-id/{}'.format(mount_point, app_id), json=params)

    def get_app_id(self, app_id, mount_point='app-id', wrap_ttl=None):
        """
        GET /auth/<mount_point>/map/app-id/<app_id>
        """
        path = '/v1/auth/{0}/map/app-id/{1}'.format(mount_point, app_id)
        return self._get(path, wrap_ttl=wrap_ttl).json()

    def delete_app_id(self, app_id, mount_point='app-id'):
        """
        DELETE /auth/<mount_point>/map/app-id/<app_id>
        """
        return self._delete('/v1/auth/{0}/map/app-id/{1}'.format(mount_point, app_id))

    def create_user_id(self, user_id, app_id, cidr_block=None, mount_point='app-id', **kwargs):
        """
        POST /auth/<mount point>/map/user-id/<user_id>
        """

        # user-id can be associated to more than 1 app-id (aka policy). It is easier for the user to
        # pass in the policies as a list so if they do, we need to convert to a , delimited string.
        if isinstance(app_id, (list, set, tuple)):
            app_id = ','.join(app_id)

        params = {
            'value': app_id
        }

        # Only use the cidr_block if it has a value. Made it a named param for user
        # convienence instead of leaving it as part of the kwargs
        if cidr_block:
            params['cidr_block'] = cidr_block

        params.update(kwargs)

        return self._post('/v1/auth/{}/map/user-id/{}'.format(mount_point, user_id), json=params)

    def get_user_id(self, user_id, mount_point='app-id', wrap_ttl=None):
        """
        GET /auth/<mount_point>/map/user-id/<user_id>
        """
        path = '/v1/auth/{0}/map/user-id/{1}'.format(mount_point, user_id)
        return self._get(path, wrap_ttl=wrap_ttl).json()

    def delete_user_id(self, user_id, mount_point='app-id'):
        """
        DELETE /auth/<mount_point>/map/user-id/<user_id>
        """
        return self._delete('/v1/auth/{0}/map/user-id/{1}'.format(mount_point, user_id))

    def create_vault_ec2_client_configuration(self, access_key, secret_key, endpoint=None):
        """
        POST /auth/aws-ec2/config/client
        """
        params = {
            'access_key': access_key,
            'secret_key': secret_key
        }
        if endpoint is not None:
            params['endpoint'] = endpoint

        return self._post('/v1/auth/aws-ec2/config/client', json=params)

    def get_vault_ec2_client_configuration(self):
        """
        GET /auth/aws-ec2/config/client
        """
        return self._get('/v1/auth/aws-ec2/config/client').json()

    def delete_vault_ec2_client_configuration(self):
        """
        DELETE /auth/aws-ec2/config/client
        """
        return self._delete('/v1/auth/aws-ec2/config/client')

    def create_vault_ec2_certificate_configuration(self, cert_name, aws_public_cert):
        """
        POST /auth/aws-ec2/config/certificate/<cert_name>
        """
        params = {
            'cert_name': cert_name,
            'aws_public_cert': aws_public_cert
        }
        return self._post('/v1/auth/aws-ec2/config/certificate/{0}'.format(cert_name), json=params)

    def get_vault_ec2_certificate_configuration(self, cert_name):
        """
        GET /auth/aws-ec2/config/certificate/<cert_name>
        """
        return self._get('/v1/auth/aws-ec2/config/certificate/{0}'.format(cert_name)).json()

    def list_vault_ec2_certificate_configurations(self):
        """
        GET /auth/aws-ec2/config/certificates?list=true
        """
        params = {'list': True}
        return self._get('/v1/auth/aws-ec2/config/certificates', params=params).json()

    def create_ec2_role(self, role, bound_ami_id=None, bound_account_id=None, bound_iam_role_arn=None,
                        bound_iam_instance_profile_arn=None, bound_region=None, bound_vpc_id=None, bound_subnet_id=None,
                        role_tag=None, max_ttl=None, policies=None, allow_instance_migration=False,
                        disallow_reauthentication=False, **kwargs):
        """
        POST /auth/aws-ec2/role/<role>
        """
        params = {
            'role': role,
            'disallow_reauthentication': disallow_reauthentication,
            'allow_instance_migration': allow_instance_migration
        }

        if bound_ami_id is not None:
            params['bound_ami_id'] = bound_ami_id
        if bound_account_id is not None:
            params['bound_account_id'] = bound_account_id
        if bound_iam_role_arn is not None:
            params['bound_iam_role_arn'] = bound_iam_role_arn
        if bound_iam_instance_profile_arn is not None:
            params['bound_iam_instance_profile_arn'] = bound_iam_instance_profile_arn
        if bound_region is not None:
            params['bound_region'] = bound_region
        if bound_vpc_id is not None:
            params['bound_vpc_id'] = bound_vpc_id
        if bound_subnet_id is not None:
            params['bound_subnet_id'] = bound_subnet_id
        if role_tag is not None:
            params['role_tag'] = role_tag
        if max_ttl is not None:
            params['max_ttl'] = max_ttl
        if policies is not None:
            params['policies'] = policies

        params.update(**kwargs)
        return self._post('/v1/auth/aws-ec2/role/{0}'.format(role), json=params)

    def get_ec2_role(self, role):
        """
        GET /auth/aws-ec2/role/<role>
        """
        return self._get('/v1/auth/aws-ec2/role/{0}'.format(role)).json()

    def delete_ec2_role(self, role):
        """
        DELETE /auth/aws-ec2/role/<role>
        """
        return self._delete('/v1/auth/aws-ec2/role/{0}'.format(role))

    def list_ec2_roles(self):
        """
        GET /auth/aws-ec2/roles?list=true
        """
        try:
            return self._get('/v1/auth/aws-ec2/roles', params={'list': True}).json()
        except exceptions.InvalidPath:
            return None

    def create_ec2_role_tag(self, role, policies=None, max_ttl=None, instance_id=None,
                            disallow_reauthentication=False, allow_instance_migration=False):
        """
        POST /auth/aws-ec2/role/<role>/tag
        """
        params = {
            'role': role,
            'disallow_reauthentication': disallow_reauthentication,
            'allow_instance_migration': allow_instance_migration
        }

        if max_ttl is not None:
            params['max_ttl'] = max_ttl
        if policies is not None:
            params['policies'] = policies
        if instance_id is not None:
            params['instance_id'] = instance_id
        return self._post('/v1/auth/aws-ec2/role/{0}/tag'.format(role), json=params)

    def auth_ldap(self, username, password, mount_point='ldap', use_token=True, **kwargs):
        """
        POST /auth/<mount point>/login/<username>
        """
        params = {
            'password': password,
        }

        params.update(kwargs)

        return self.auth('/v1/auth/{0}/login/{1}'.format(mount_point, username), json=params, use_token=use_token)

    def auth_github(self, token, mount_point='github', use_token=True):
        """
        POST /auth/<mount point>/login
        """
        params = {
            'token': token,
        }

        return self.auth('/v1/auth/{0}/login'.format(mount_point), json=params, use_token=use_token)

    def auth_cubbyhole(self, token):
        """
        POST /v1/sys/wrapping/unwrap
        """
        self.token = token
        return self.auth('/v1/sys/wrapping/unwrap')

    def auth(self, url, use_token=True, **kwargs):
        response = self._post(url, **kwargs).json()

        if use_token:
            self.token = response['auth']['client_token']

        return response

    def list_auth_backends(self):
        """
        GET /sys/auth
        """
        return self._get('/v1/sys/auth').json()

    def enable_auth_backend(self, backend_type, description=None, mount_point=None):
        """
        POST /sys/auth/<mount point>
        """
        if not mount_point:
            mount_point = backend_type

        params = {
            'type': backend_type,
            'description': description,
        }

        self._post('/v1/sys/auth/{0}'.format(mount_point), json=params)

    def disable_auth_backend(self, mount_point):
        """
        DELETE /sys/auth/<mount point>
        """
        self._delete('/v1/sys/auth/{0}'.format(mount_point))

    def create_role(self, role_name, **kwargs):
        """
        POST /auth/approle/role/<role name>
        """

        self._post('/v1/auth/approle/role/{0}'.format(role_name), json=kwargs)

    def list_roles(self):
        """
        GET /auth/approle/role
        """

        return self._get('/v1/auth/approle/role?list=true').json()

    def get_role_id(self, role_name):
        """
        GET /auth/approle/role/<role name>/role-id
        """

        url = '/v1/auth/approle/role/{0}/role-id'.format(role_name)
        return self._get(url).json()['data']['role_id']

    def set_role_id(self, role_name, role_id):
        """
        POST /auth/approle/role/<role name>/role-id
        """

        url = '/v1/auth/approle/role/{0}/role-id'.format(role_name)
        params = {
            'role_id': role_id
        }
        self._post(url, json=params)


    def get_role(self, role_name):
        """
        GET /auth/approle/role/<role name>
        """
        return self._get('/v1/auth/approle/role/{0}'.format(role_name)).json()

    def create_role_secret_id(self, role_name, meta=None, cidr_list=None, wrap_ttl=None):
        """
        POST /auth/approle/role/<role name>/secret-id
        """

        url = '/v1/auth/approle/role/{0}/secret-id'.format(role_name)
        params = {}
        if meta is not None:
            params['metadata'] = json.dumps(meta)
        if cidr_list is not None:
            params['cidr_list'] = cidr_list
        return self._post(url, json=params, wrap_ttl=wrap_ttl).json()

    def get_role_secret_id(self, role_name, secret_id):
        """
        POST /auth/approle/role/<role name>/secret-id/lookup
        """
        url = '/v1/auth/approle/role/{0}/secret-id/lookup'.format(role_name)
        params = {
            'secret_id': secret_id
        }
        return self._post(url, json=params).json()

    def list_role_secrets(self, role_name):
        """
        GET /auth/approle/role/<role name>/secret-id?list=true
        """
        url = '/v1/auth/approle/role/{0}/secret-id?list=true'.format(role_name)
        return self._get(url).json()

    def get_role_secret_id_accessor(self, role_name, secret_id_accessor):
        """
        POST /auth/approle/role/<role name>/secret-id-accessor/lookup
        """
        url = '/v1/auth/approle/role/{0}/secret-id-accessor/lookup'.format(role_name)
        params = {'secret_id_accessor': secret_id_accessor}
        return self._post(url, json=params).json()

    def delete_role_secret_id(self, role_name, secret_id):
        """
        POST /auth/approle/role/<role name>/secret-id/destroy
        """
        url = '/v1/auth/approle/role/{0}/secret-id/destroy'.format(role_name)
        params = {
            'secret_id': secret_id
        }
        self._post(url, json=params)

    def delete_role_secret_id_accessor(self, role_name, secret_id_accessor):
        """
        DELETE /auth/approle/role/<role name>/secret-id/<secret_id_accessor>
        """
        url = '/v1/auth/approle/role/{0}/secret-id-accessor/{1}'.format(role_name, secret_id_accessor)
        self._delete(url)

    def create_role_custom_secret_id(self, role_name, secret_id, meta=None):
        """
        POST /auth/approle/role/<role name>/custom-secret-id
        """
        url = '/v1/auth/approle/role/{0}/custom-secret-id'.format(role_name)
        params = {
            'secret_id': secret_id
        }
        if meta is not None:
            params['meta'] = meta
        return self._post(url, json=params).json()

    def auth_approle(self, role_id, secret_id=None, mount_point='approle', use_token=True):
        """
        POST /auth/approle/login
        """
        params = {
            'role_id': role_id
        }
        if secret_id is not None:
            params['secret_id'] = secret_id

        return self.auth('/v1/auth/{0}/login'.format(mount_point), json=params, use_token=use_token)

    def transit_create_key(self, name, convergent_encryption=None, derived=None, exportable=None,
                           key_type=None, mount_point='transit'):
        """
        POST /<mount_point>/keys/<name>
        """
        url = '/v1/{0}/keys/{1}'.format(mount_point, name)
        params = {}
        if convergent_encryption is not None:
            params['convergent_encryption'] = convergent_encryption
        if derived is not None:
            params['derived'] = derived
        if exportable is not None:
            params['exportable'] = exportable
        if key_type is not None:
            params['type'] = key_type

        return self._post(url, json=params)

    def transit_read_key(self, name, mount_point='transit'):
        """
        GET /<mount_point>/keys/<name>
        """
        url = '/v1/{0}/keys/{1}'.format(mount_point, name)
        return self._get(url).json()

    def transit_list_keys(self, mount_point='transit'):
        """
        GET /<mount_point>/keys?list=true
        """
        url = '/v1/{0}/keys?list=true'.format(mount_point)
        return self._get(url).json()

    def transit_delete_key(self, name, mount_point='transit'):
        """
        DELETE /<mount_point>/keys/<name>
        """
        url = '/v1/{0}/keys/{1}'.format(mount_point, name)
        return self._delete(url)

    def transit_update_key(self, name, min_decryption_version=None, min_encryption_version=None, deletion_allowed=None,
                           mount_point='transit'):
        """
        POST /<mount_point>/keys/<name>/config
        """
        url = '/v1/{0}/keys/{1}/config'.format(mount_point, name)
        params = {}
        if min_decryption_version is not None:
            params['min_decryption_version'] = min_decryption_version
        if min_encryption_version is not None:
            params['min_encryption_version'] = min_encryption_version
        if deletion_allowed is not None:
            params['deletion_allowed'] = deletion_allowed

        return self._post(url, json=params)

    def transit_rotate_key(self, name, mount_point='transit'):
        """
        POST /<mount_point>/keys/<name>/rotate
        """
        url = '/v1/{0}/keys/{1}/rotate'.format(mount_point, name)
        return self._post(url)

    def transit_export_key(self, name, key_type, version=None, mount_point='transit'):
        """
        GET /<mount_point>/export/<key_type>/<name>(/<version>)
        """
        if version is not None:
            url = '/v1/{0}/export/{1}/{2}/{3}'.format(mount_point, key_type, name, version)
        else:
            url = '/v1/{0}/export/{1}/{2}'.format(mount_point, key_type, name)
        return self._get(url).json()

    def transit_encrypt_data(self, name, plaintext, context=None, key_version=None, nonce=None, batch_input=None,
                             key_type=None, convergent_encryption=None, mount_point='transit'):
        """
        POST /<mount_point>/encrypt/<name>
        """
        url = '/v1/{0}/encrypt/{1}'.format(mount_point, name)
        params = {
            'plaintext': plaintext
        }
        if context is not None:
            params['context'] = context
        if key_version is not None:
            params['key_version'] = key_version
        if nonce is not None:
            params['nonce'] = nonce
        if batch_input is not None:
            params['batch_input'] = batch_input
        if key_type is not None:
            params['type'] = key_type
        if convergent_encryption is not None:
            params['convergent_encryption'] = convergent_encryption

        return self._post(url, json=params).json()

    def transit_decrypt_data(self, name, ciphertext, context=None, nonce=None, batch_input=None, mount_point='transit'):
        """
        POST /<mount_point>/decrypt/<name>
        """
        url = '/v1/{0}/decrypt/{1}'.format(mount_point, name)
        params = {
            'ciphertext': ciphertext
        }
        if context is not None:
            params['context'] = context
        if nonce is not None:
            params['nonce'] = nonce
        if batch_input is not None:
            params['batch_input'] = batch_input

        return self._post(url, json=params).json()

    def transit_rewrap_data(self, name, ciphertext, context=None, key_version=None, nonce=None, batch_input=None,
                            mount_point='transit'):
        """
        POST /<mount_point>/rewrap/<name>
        """
        url = '/v1/{0}/rewrap/{1}'.format(mount_point, name)
        params = {
            'ciphertext': ciphertext
        }
        if context is not None:
            params['context'] = context
        if key_version is not None:
            params['key_version'] = key_version
        if nonce is not None:
            params['nonce'] = nonce
        if batch_input is not None:
            params['batch_input'] = batch_input

        return self._post(url, json=params).json()

    def transit_generate_data_key(self, name, key_type, context=None, nonce=None, bits=None, mount_point='transit'):
        """
        POST /<mount_point>/datakey/<type>/<name>
        """
        url = '/v1/{0}/datakey/{1}/{2}'.format(mount_point, key_type, name)
        params = {}
        if context is not None:
            params['context'] = context
        if nonce is not None:
            params['nonce'] = nonce
        if bits is not None:
            params['bits'] = bits

        return self._post(url, json=params).json()

    def transit_generate_rand_bytes(self, data_bytes=None, output_format=None, mount_point='transit'):
        """
        POST /<mount_point>/random(/<data_bytes>)
        """
        if data_bytes is not None:
            url = '/v1/{0}/random/{1}'.format(mount_point, data_bytes)
        else:
            url = '/v1/{0}/random'.format(mount_point)

        params = {}
        if output_format is not None:
            params["format"] = output_format

        return self._post(url, json=params).json()

    def transit_hash_data(self, hash_input, algorithm=None, output_format=None, mount_point='transit'):
        """
        POST /<mount_point>/hash(/<algorithm>)
        """
        if algorithm is not None:
            url = '/v1/{0}/hash/{1}'.format(mount_point, algorithm)
        else:
            url = '/v1/{0}/hash'.format(mount_point)

        params = {
            'input': hash_input
        }
        if output_format is not None:
            params['format'] = output_format

        return self._post(url, json=params).json()

    def transit_generate_hmac(self, name, hmac_input, key_version=None, algorithm=None, mount_point='transit'):
        """
        POST /<mount_point>/hmac/<name>(/<algorithm>)
        """
        if algorithm is not None:
            url = '/v1/{0}/hmac/{1}/{2}'.format(mount_point, name, algorithm)
        else:
            url = '/v1/{0}/hmac/{1}'.format(mount_point, name)
        params = {
            'input': hmac_input
        }
        if key_version is not None:
            params['key_version'] = key_version

        return self._post(url, json=params).json()

    def transit_sign_data(self, name, input_data, key_version=None, algorithm=None, context=None, prehashed=None,
                          mount_point='transit'):
        """
        POST /<mount_point>/sign/<name>(/<algorithm>)
        """
        if algorithm is not None:
            url = '/v1/{0}/sign/{1}/{2}'.format(mount_point, name, algorithm)
        else:
            url = '/v1/{0}/sign/{1}'.format(mount_point, name)

        params = {
            'input': input_data
        }
        if key_version is not None:
            params['key_version'] = key_version
        if context is not None:
            params['context'] = context
        if prehashed is not None:
            params['prehashed'] = prehashed

        return self._post(url, json=params).json()

    def transit_verify_signed_data(self, name, input_data, algorithm=None, signature=None, hmac=None, context=None,
                                   prehashed=None, mount_point='transit'):
        """
        POST /<mount_point>/verify/<name>(/<algorithm>)
        """
        if algorithm is not None:
            url = '/v1/{0}/verify/{1}/{2}'.format(mount_point, name, algorithm)
        else:
            url = '/v1/{0}/verify/{1}'.format(mount_point, name)

        params = {
            'input': input_data
        }
        if signature is not None:
            params['signature'] = signature
        if hmac is not None:
            params['hmac'] = hmac
        if context is not None:
            params['context'] = context
        if prehashed is not None:
            params['prehashed'] = prehashed

        return self._post(url, json=params).json()

    def close(self):
        """
        Close the underlying Requests session
        """
        self.session.close()

    def _get(self, url, **kwargs):
        return self.__request('get', url, **kwargs)

    def _post(self, url, **kwargs):
        return self.__request('post', url, **kwargs)

    def _put(self, url, **kwargs):
        return self.__request('put', url, **kwargs)

    def _delete(self, url, **kwargs):
        return self.__request('delete', url, **kwargs)

    def __request(self, method, url, headers=None, **kwargs):
        url = urljoin(self._url, url)

        if not headers:
            headers = {}

        if self.token:
            headers['X-Vault-Token'] = self.token

        wrap_ttl = kwargs.pop('wrap_ttl', None)
        if wrap_ttl:
            headers['X-Vault-Wrap-TTL'] = str(wrap_ttl)

        _kwargs = self._kwargs.copy()
        _kwargs.update(kwargs)

        response = self.session.request(method, url, headers=headers,
                                        allow_redirects=False, **_kwargs)

        # NOTE(ianunruh): workaround for https://github.com/ianunruh/hvac/issues/51
        while response.is_redirect and self.allow_redirects:
            url = urljoin(self._url, response.headers['Location'])
            response = self.session.request(method, url, headers=headers,
                                            allow_redirects=False, **_kwargs)

        if response.status_code >= 400 and response.status_code < 600:
            text = errors = None
            if response.headers.get('Content-Type') == 'application/json':
                errors = response.json().get('errors')
            if errors is None:
                text = response.text
            self.__raise_error(response.status_code, text, errors=errors)

        return response

    def __raise_error(self, status_code, message=None, errors=None):
        if status_code == 400:
            raise exceptions.InvalidRequest(message, errors=errors)
        elif status_code == 401:
            raise exceptions.Unauthorized(message, errors=errors)
        elif status_code == 403:
            raise exceptions.Forbidden(message, errors=errors)
        elif status_code == 404:
            raise exceptions.InvalidPath(message, errors=errors)
        elif status_code == 429:
            raise exceptions.RateLimitExceeded(message, errors=errors)
        elif status_code == 500:
            raise exceptions.InternalServerError(message, errors=errors)
        elif status_code == 501:
            raise exceptions.VaultNotInitialized(message, errors=errors)
        elif status_code == 503:
            raise exceptions.VaultDown(message, errors=errors)
        else:
            raise exceptions.UnexpectedError(message)<|MERGE_RESOLUTION|>--- conflicted
+++ resolved
@@ -617,11 +617,7 @@
         if role:
             params['role'] = role
 
-<<<<<<< HEAD
         return self.auth('/v1/auth/{0}/login'.format(mount_point), json=params, use_token=use_token)
-=======
-        return self.auth('/v1/auth/aws-ec2/login', json=params, use_token=use_token)
->>>>>>> 822a5675
 
     def create_userpass(self, username, password, policies, mount_point='userpass', **kwargs):
         """
